/*         ______   ___    ___
 *        /\  _  \ /\_ \  /\_ \
 *        \ \ \L\ \\//\ \ \//\ \      __     __   _ __   ___
 *         \ \  __ \ \ \ \  \ \ \   /'__`\ /'_ `\/\`'__\/ __`\
 *          \ \ \/\ \ \_\ \_ \_\ \_/\  __//\ \L\ \ \ \//\ \L\ \
 *           \ \_\ \_\/\____\/\____\ \____\ \____ \ \_\\ \____/
 *            \/_/\/_/\/____/\/____/\/____/\/___L\ \/_/ \/___/
 *                                           /\____/
 *                                           \_/__/
 *
 *      DGA 2.0 graphics driver.
 *
 *      By Angelo Mottola.
 *
 *      See readme.txt for copyright information.
 */

#include "allegro.h"
#include "allegro/internal/aintern.h"
#include "allegro/platform/aintunix.h"
#include "xwin.h"

#if (defined ALLEGRO_XWINDOWS_WITH_XF86DGA2) && ((!defined ALLEGRO_WITH_MODULES) || (defined ALLEGRO_MODULE))

#include <X11/Xlib.h>
#include <X11/extensions/xf86dga.h>


#define DGA_MAX_EVENTS 5

#define RESYNC()     XDGASync(_xwin.display, _xwin.screen);


static XDGADevice *dga_device = NULL;
static char _xdga2_driver_desc[256] = EMPTY_STRING;
static Colormap _dga_cmap = 0;
static int dga_event_base;


static int _xdga2_find_mode(int w, int h, int vw, int vh, int depth);
static void _xdga2_handle_input(void);
static BITMAP *_xdga2_gfxdrv_init(int w, int h, int vw, int vh, int color_depth);
static BITMAP *_xdga2_soft_gfxdrv_init(int w, int h, int vw, int vh, int color_depth);
static void _xdga2_gfxdrv_exit(BITMAP *bmp);
static int _xdga2_poll_scroll(void);
static int _xdga2_request_scroll(int x, int y);
static int _xdga2_request_video_bitmap(BITMAP *bmp);
static int _xdga2_scroll_screen(int x, int y);
static void _xdga2_set_palette_range(AL_CONST PALETTE p, int from, int to, int vsync);
static void _xdga2_acquire(BITMAP *bmp);
static GFX_MODE_LIST *_xdga2_fetch_mode_list(void);

#ifdef ALLEGRO_NO_ASM
uintptr_t _xdga2_write_line(BITMAP *bmp, int line);
#else
uintptr_t _xdga2_write_line_asm(BITMAP *bmp, int line);
#endif


static void (*_orig_hline) (BITMAP *bmp, int x1, int y, int x2, int color);
static void (*_orig_vline) (BITMAP *bmp, int x, int y1, int y2, int color);
static void (*_orig_rectfill) (BITMAP *bmp, int x1, int y1, int x2, int y2, int color);
static void (*_orig_draw_sprite) (BITMAP *bmp, BITMAP *sprite, int x, int y);
static void (*_orig_masked_blit) (BITMAP *source, BITMAP *dest, int source_x, int source_y, int dest_x, int dest_y, int width, int height);

static void _xaccel_hline(BITMAP *bmp, int x1, int y, int x2, int color);
static void _xaccel_vline(BITMAP *bmp, int x, int y1, int y2, int color);
static void _xaccel_rectfill(BITMAP *bmp, int x1, int y1, int x2, int y2, int color);
static void _xaccel_clear_to_color(BITMAP *bmp, int color);
static void _xaccel_blit_to_self(BITMAP *source, BITMAP *dest, int source_x, int source_y, int dest_x, int dest_y, int width, int height);
static void _xaccel_draw_sprite(BITMAP *bmp, BITMAP *sprite, int x, int y);
static void _xaccel_masked_blit(BITMAP *source, BITMAP *dest, int source_x, int source_y, int dest_x, int dest_y, int width, int height);

#define DGA_MAX_EVENTS 5


GFX_DRIVER gfx_xdga2 =
{
   GFX_XDGA2,
   empty_string,
   empty_string,
   "DGA 2.0",
   _xdga2_gfxdrv_init,
   _xdga2_gfxdrv_exit,
   _xdga2_scroll_screen,
   _xwin_vsync,
   _xdga2_set_palette_range,
   _xdga2_request_scroll,
   _xdga2_poll_scroll,
   NULL,
   NULL, NULL, NULL,
   _xdga2_request_video_bitmap,
   NULL, NULL,
   NULL, NULL, NULL, NULL,
   NULL,
   NULL, NULL,
   NULL,
   _xdga2_fetch_mode_list,
   640, 480,
   TRUE,
   0, 0,
   0,
   0,
   FALSE
};



GFX_DRIVER gfx_xdga2_soft =
{
   GFX_XDGA2_SOFT,
   empty_string,
   empty_string,
   "DGA 2.0 soft",
   _xdga2_soft_gfxdrv_init,
   _xdga2_gfxdrv_exit,
   _xdga2_scroll_screen,
   _xwin_vsync,
   _xdga2_set_palette_range,
   _xdga2_request_scroll,
   _xdga2_poll_scroll,
   NULL,
   NULL, NULL, NULL,
   _xdga2_request_video_bitmap,
   NULL, NULL,
   NULL, NULL, NULL, NULL,
   NULL,
   NULL, NULL,
   NULL,
   _xdga2_fetch_mode_list,
   640, 480,
   TRUE,
   0, 0,
   0,
   0,
   FALSE
};



/* _xdga2_fetch_mode_list:
 *  Creates list of available DGA2 video modes.
 */
static GFX_MODE_LIST *_xdga2_private_fetch_mode_list(void)
{
   XDGAMode *mode;
   int bpp, num_modes, stored_modes, i, j, already_there;
   GFX_MODE_LIST *mode_list;
   GFX_MODE *tmp;

   mode = XDGAQueryModes(_xwin.display, _xwin.screen, &num_modes);
   if (!mode)
      return NULL;

   mode_list = _AL_MALLOC(sizeof(GFX_MODE_LIST));
   if (!mode_list)
      goto error;
   mode_list->mode = NULL;

   stored_modes = 0;
   for (i=0; i<num_modes; i++) {
      bpp = (mode[i].depth == 24) ? mode[i].bitsPerPixel : mode[i].depth;
      already_there = FALSE;
      for (j=0; j<stored_modes; j++) {
         if ((mode_list->mode[j].width == mode[i].viewportWidth) &&
             (mode_list->mode[j].height == mode[i].viewportHeight) &&
             (mode_list->mode[j].bpp == bpp)) {
            already_there = TRUE;
            break;
         }
      }
      if (!already_there) {
	 tmp = _AL_REALLOC(mode_list->mode, sizeof(GFX_MODE) * (stored_modes + 1));
	 if (!tmp)
            goto error;
         mode_list->mode = tmp;
         mode_list->mode[stored_modes].width = mode[i].viewportWidth;
         mode_list->mode[stored_modes].height = mode[i].viewportHeight;
         mode_list->mode[stored_modes].bpp = bpp;
	 stored_modes++;
      }
   }

   tmp = _AL_REALLOC(mode_list->mode, sizeof(GFX_MODE) * (stored_modes + 1));
   if (!tmp)
      goto error;
   mode_list->mode = tmp;
   mode_list->mode[stored_modes].width = 0;
   mode_list->mode[stored_modes].height = 0;
   mode_list->mode[stored_modes].bpp = 0;
   mode_list->num_modes = stored_modes;

   XFree(mode);
   return mode_list;

   error:
   if (mode_list) {
      _AL_FREE(mode_list->mode);
      _AL_FREE(mode_list);
   }
   XFree(mode);
   return NULL;
}



static GFX_MODE_LIST *_xdga2_fetch_mode_list(void)
{
   GFX_MODE_LIST *list;
   XLOCK ();
   list = _xdga2_private_fetch_mode_list();
   XUNLOCK ();
   return list;
}



/* _xdga2_find_mode:
 *  Returns id number of specified video mode if available, 0 otherwise.
 */
static int _xdga2_find_mode(int w, int h, int vw, int vh, int depth)
{
   XDGAMode *mode;
   int num_modes;
   int bpp, i, found;

   mode = XDGAQueryModes(_xwin.display, _xwin.screen, &num_modes);
   if (!mode)
      return 0;

   /* Let's first try setting also requested refresh rate */
   for (i=0; i<num_modes; i++) {
      bpp = mode[i].depth;
      if (bpp == 24) bpp = mode[i].bitsPerPixel;
      
      if ((mode[i].viewportWidth == w) &&
          (mode[i].viewportHeight == h) &&
          (mode[i].imageWidth >= vw) &&
          (mode[i].imageHeight >= vh) &&
          (mode[i].verticalRefresh >= _refresh_rate_request) &&
          (bpp == depth)) break;
   }

   if (i == num_modes) {
      /* No modes were found, so now we don't care about refresh rate */
      for (i=0; i<num_modes; i++) {
         bpp = mode[i].depth;
         if (bpp == 24) bpp = mode[i].bitsPerPixel;
      
         if ((mode[i].viewportWidth == w) &&
            (mode[i].viewportHeight == h) &&
            (mode[i].imageWidth >= vw) &&
            (mode[i].imageHeight >= vh) &&
            (bpp == depth)) break;
      }
      if (i == num_modes) {
         /* No way out: mode not found */
         XFree(mode);
         return 0;
      }
   }
   
   found = mode[i].num;
   XFree(mode);
   return found;
}



/* _xdga_process_event: [bgman thread]
 *  Process (usually) one event. To handle key repeats sometimes two
 *  events are processed. Returns the number of events processed.
 */
static int _xdga_process_event(XDGAEvent *cur_event, XDGAEvent *next_event)
{
   static int mouse_buttons = 0;
   int dx, dy, dz = 0;
   XKeyEvent key;

   switch (cur_event->type - dga_event_base) {

      case KeyPress:
	 XDGAKeyEventToXKeyEvent(&cur_event->xkey, &key);
	 key.type -= dga_event_base;
	 _al_xwin_keyboard_handler(&key, true);
	 return 1;

      case KeyRelease:
	 XDGAKeyEventToXKeyEvent(&cur_event->xkey, &key);
	 key.type -= dga_event_base;
	 _al_xwin_keyboard_handler (&key, TRUE);
	 return 1;

      case ButtonPress:
	 if (cur_event->xbutton.button == Button1)
	    mouse_buttons |= 1;
	 else if (cur_event->xbutton.button == Button3)
	    mouse_buttons |= 2;
	 else if (cur_event->xbutton.button == Button2)
	    mouse_buttons |= 4;
	 else if (cur_event->xbutton.button == Button4)
	    dz = 1;
	 else if (cur_event->xbutton.button == Button5)
	    dz = -1;
	 if (_xwin_mouse_interrupt)
	    (*_xwin_mouse_interrupt)(0, 0, dz, mouse_buttons);
	 return 1;

      case ButtonRelease:
	 if (cur_event->xbutton.button == Button1)
	    mouse_buttons &= ~1;
	 else if (cur_event->xbutton.button == Button3)
	    mouse_buttons &= ~2;
	 else if (cur_event->xbutton.button == Button2)
	    mouse_buttons &= ~4;
	 if (_xwin_mouse_interrupt)
	    (*_xwin_mouse_interrupt)(0, 0, 0, mouse_buttons);
	 return 1;

      case MotionNotify:
	 dx = cur_event->xmotion.dx;
	 dy = cur_event->xmotion.dy;
	 if (((dx != 0) || (dy != 0)) && _xwin_mouse_interrupt)
	    (*_xwin_mouse_interrupt)(dx, dy, 0, mouse_buttons);
	 return 1;

      default:
	 /* Unknown event, just discard it. */
	 return 1;
   }
}



/* _xdga2_handle_input: [bgman thread]
 *  Handles DGA events pending from queue.
 *  This overrides the standard X event queue handler.
 */
static void _xdga2_handle_input(void)
{
   int i, events, events_queued;
   static XDGAEvent event[DGA_MAX_EVENTS + 1]; /* +1 for possible extra event, see below. */
/***
   XDGAEvent *cur_event;
   XKeyEvent key;
   int dx, dy, dz = 0;
   static int mouse_buttons = 0;
***/

   if (_xwin.display == 0)
      return;

   XSync(_xwin.display, False);

   /* How much events are available in the queue.  */
   events = events_queued = XEventsQueued(_xwin.display, QueuedAlready);
   if (events <= 0)
      return;

   /* Limit amount of events we read at once.  */
   if (events > DGA_MAX_EVENTS)
      events = DGA_MAX_EVENTS;

   /* Read pending events.  */
   for (i = 0; i < events; i++)
      XNextEvent(_xwin.display, (XEvent *)&event[i]);

   /* Can't have a KeyRelease as last event, since it might be only half
    * of a key repeat pair.
    */
   if (events_queued > events && event[i-1].type == dga_event_base+KeyRelease) {
      XNextEvent(_xwin.display, (XEvent *)&event[i]);
      events++;
   }

   /* Process all events.  */
<<<<<<< HEAD
   i = 0;
   while (i < events) {
      if (i == events-1)
	 i += _xdga_process_event(&event[i], NULL);
      else
	 i += _xdga_process_event(&event[i], &event[i+1]);
=======
   for (i = 0; i < events; i++) {
      /* see xwin.c */
      if (event[i].type == dga_event_base+KeyRelease && (i + 1) < events) {
         if (event[i + 1].type == dga_event_base+KeyPress) {
            if (event[i].xkey.keycode == event[i + 1].xkey.keycode &&
               event[i].xkey.time == event[i + 1].xkey.time)
               continue;
         }
      }

      cur_event = &event[i];
      switch (cur_event->type - dga_event_base) {

         case KeyPress:
            XDGAKeyEventToXKeyEvent(&cur_event->xkey, &key);
	    key.type -= dga_event_base;
	    _xwin_keyboard_handler(&key, TRUE);
            break;

         case KeyRelease:
	    XDGAKeyEventToXKeyEvent(&cur_event->xkey, &key);
	    key.type -= dga_event_base;
	    _xwin_keyboard_handler(&key, TRUE);
            break;

         case ButtonPress:
            if (cur_event->xbutton.button == Button1)
               mouse_buttons |= 1;
            else if (cur_event->xbutton.button == Button3)
               mouse_buttons |= 2;
            else if (cur_event->xbutton.button == Button2)
               mouse_buttons |= 4;
            else if (cur_event->xbutton.button == Button4)
               dz = 1;
            else if (cur_event->xbutton.button == Button5)
               dz = -1;
            if (_xwin_mouse_interrupt)
               (*_xwin_mouse_interrupt)(0, 0, dz, 0, mouse_buttons);
            break;

         case ButtonRelease:
            if (cur_event->xbutton.button == Button1)
               mouse_buttons &= ~1;
            else if (cur_event->xbutton.button == Button3)
               mouse_buttons &= ~2;
            else if (cur_event->xbutton.button == Button2)
               mouse_buttons &= ~4;
            if (_xwin_mouse_interrupt)
               (*_xwin_mouse_interrupt)(0, 0, 0, 0, mouse_buttons);
            break;

         case MotionNotify:
            dx = cur_event->xmotion.dx;
            dy = cur_event->xmotion.dy;
            if (((dx != 0) || (dy != 0)) && _xwin_mouse_interrupt) {
               (*_xwin_mouse_interrupt)(dx, dy, 0, 0, mouse_buttons);
            }
            break;

         default:
            break;
      }
>>>>>>> 222b15b2
   }
}



/* _xdga2_display_is_local:
 *  Tests that display connection is local.
 *  (Note: this is duplicated in xwin.c).
 */
static int _xdga2_private_display_is_local(void)
{
   char *name;

   if (_xwin.display == 0)
      return 0;

   /* Get display name and test for local display.  */
   name = XDisplayName(0);

   return (((name == 0) || (name[0] == ':') || (strncmp(name, "unix:", 5) == 0)) ? 1 : 0);
}



/* _xdga2_gfxdrv_init_drv:
 *  Initializes driver and creates screen bitmap.
 */
static BITMAP *_xdga2_private_gfxdrv_init_drv(GFX_DRIVER *drv, int w, int h, int vw, int vh, int depth, int accel)
{
   int dga_error_base, dga_major_version, dga_minor_version;
   int mode, mask, red_shift = 0, green_shift = 0, blue_shift = 0;
   long input_mask;
   char tmp1[128], tmp2[128];
   BITMAP *bmp;

   /* This is just to test if the system driver has been installed properly */
   if (_xwin.window == None)
      return NULL;

   /* Test that display is local.  */
   if (!_xdga2_private_display_is_local()) {
      ustrzcpy(allegro_error, ALLEGRO_ERROR_SIZE, get_config_text("This driver needs local display"));
      return NULL;
   }

   /* Choose convenient size.  */
   if ((w == 0) && (h == 0)) {
      w = 640;
      h = 480;
   }

   if ((w < 80) || (h < 80) || (w > 4096) || (h > 4096)) {
      ustrzcpy(allegro_error, ALLEGRO_ERROR_SIZE, get_config_text("Unsupported screen size"));
      return NULL;
   }

   if (vw < w)
      vw = w;
   if (vh < h)
      vh = h;

   if (1
#ifdef ALLEGRO_COLOR8
       && (depth != 8)
#endif
#ifdef ALLEGRO_COLOR16
       && (depth != 15)
       && (depth != 16)
#endif
#ifdef ALLEGRO_COLOR24
       && (depth != 24)
#endif
#ifdef ALLEGRO_COLOR32
       && (depth != 32)
#endif
       ) {
      ustrzcpy(allegro_error, ALLEGRO_ERROR_SIZE, get_config_text("Unsupported color depth"));
      return NULL;
   }

   /* Checks presence of DGA extension */
   if (!XDGAQueryExtension(_xwin.display, &dga_event_base, &dga_error_base) ||
       !XDGAQueryVersion(_xwin.display, &dga_major_version, &dga_minor_version)) {
      ustrzcpy(allegro_error, ALLEGRO_ERROR_SIZE, get_config_text("DGA extension is not supported"));
      return NULL;
   }

   /* Works only with DGA 2.0 or newer */
   if (dga_major_version < 2) {
      ustrzcpy(allegro_error, ALLEGRO_ERROR_SIZE, get_config_text("DGA 2.0 or newer is required"));
      return NULL;
   }

   /* Attempts to access the framebuffer */
   if (!XDGAOpenFramebuffer(_xwin.display, _xwin.screen)) {
      ustrzcpy(allegro_error, ALLEGRO_ERROR_SIZE, get_config_text("Can not open framebuffer"));
      return NULL;
   }

   /* Finds suitable video mode number */
   mode = _xdga2_find_mode(w, h, vw, vh, depth);
   if (!mode) {
      ustrzcpy(allegro_error, ALLEGRO_ERROR_SIZE, get_config_text("Resolution not supported"));
      return NULL;
   }

   /* Sets DGA video mode */
   dga_device = XDGASetMode(_xwin.display, _xwin.screen, mode);
   if (dga_device == NULL) {
      ustrzcpy(allegro_error, ALLEGRO_ERROR_SIZE, get_config_text("Can not switch to DGA mode"));
      return NULL;
   }
   _xwin.in_dga_mode = 2;
   _set_current_refresh_rate(dga_device->mode.verticalRefresh);
   set_display_switch_mode(SWITCH_NONE);

   /* Installs DGA color map */
   if (_dga_cmap) {
      XFreeColormap(_xwin.display, _dga_cmap);
      _dga_cmap = 0;
   }
   if ((dga_device->mode.visualClass == PseudoColor)
       || (dga_device->mode.visualClass == GrayScale)
       || (dga_device->mode.visualClass == DirectColor))
      _dga_cmap = XDGACreateColormap(_xwin.display, _xwin.screen, dga_device, AllocAll);
   else
      _dga_cmap = XDGACreateColormap(_xwin.display, _xwin.screen, dga_device, AllocNone);
   XDGAInstallColormap(_xwin.display, _xwin.screen, _dga_cmap);

   /* Sets up direct color shifts */
   if (depth != 8) {
      for (mask = dga_device->mode.redMask, red_shift = 0; (mask & 1) == 0;
         mask >>= 1, red_shift++);
      for (mask = dga_device->mode.greenMask, green_shift = 0; (mask & 1) == 0;
         mask >>= 1, green_shift++);
      for (mask = dga_device->mode.blueMask, blue_shift = 0; (mask & 1) == 0;
         mask >>= 1, blue_shift++);
   }
   switch (depth) {

      case 15:
         _rgb_r_shift_15 = red_shift;
         _rgb_g_shift_15 = green_shift;
         _rgb_b_shift_15 = blue_shift;
         break;

      case 16:
         _rgb_r_shift_16 = red_shift;
         _rgb_g_shift_16 = green_shift;
         _rgb_b_shift_16 = blue_shift;
         break;

      case 24:
         _rgb_r_shift_24 = red_shift;
         _rgb_g_shift_24 = green_shift;
         _rgb_b_shift_24 = blue_shift;
         break;

      case 32:
         _rgb_r_shift_32 = red_shift;
         _rgb_g_shift_32 = green_shift;
         _rgb_b_shift_32 = blue_shift;
         break;
   }

   /* Enables input */
   XSync(_xwin.display, True);
   input_mask = KeyPressMask | KeyReleaseMask | ButtonPressMask
              | ButtonReleaseMask | PointerMotionMask;
   XDGASelectInput(_xwin.display, _xwin.screen, input_mask);
   _mouse_on = TRUE;

   /* Creates screen bitmap */
   drv->linear = TRUE;
   bmp = _make_bitmap(dga_device->mode.imageWidth, dga_device->mode.imageHeight,
         (uintptr_t)dga_device->data, drv, depth,
         dga_device->mode.bytesPerScanline);
   if (!bmp) {
      ustrzcpy(allegro_error, ALLEGRO_ERROR_SIZE, get_config_text("Not enough memory"));
      return NULL;
   }
   drv->w = bmp->cr = w;
   drv->h = bmp->cb = h;
   drv->vid_mem = dga_device->mode.imageWidth * dga_device->mode.imageHeight
                * BYTES_PER_PIXEL(depth);

   if (accel) {
      /* Hardware acceleration has been requested */
      
      /* Updates line switcher to accommodate framebuffer synchronization */
#ifdef ALLEGRO_NO_ASM
      bmp->write_bank = _xdga2_write_line;
      bmp->read_bank = _xdga2_write_line;
#else
      bmp->write_bank = _xdga2_write_line_asm;
      bmp->read_bank = _xdga2_write_line_asm;
#endif

      _screen_vtable.acquire = _xdga2_acquire;

      /* Checks for hardware acceleration support */
      if (dga_device->mode.flags & XDGASolidFillRect) {
         /* XDGAFillRectangle is available */
         _orig_hline = _screen_vtable.hline;
         _orig_vline = _screen_vtable.vline;
         _orig_rectfill = _screen_vtable.rectfill;
         _screen_vtable.hline = _xaccel_hline;
         _screen_vtable.vline = _xaccel_vline;
         _screen_vtable.rectfill = _xaccel_rectfill;
         _screen_vtable.clear_to_color = _xaccel_clear_to_color;
         gfx_capabilities |= (GFX_HW_HLINE | GFX_HW_FILL);
      }
      if (dga_device->mode.flags & XDGABlitRect) {
         /* XDGACopyArea is available */
         _screen_vtable.blit_to_self = _xaccel_blit_to_self;
         _screen_vtable.blit_to_self_forward = _xaccel_blit_to_self;
         _screen_vtable.blit_to_self_backward = _xaccel_blit_to_self;
         gfx_capabilities |= GFX_HW_VRAM_BLIT;
      }
      if (dga_device->mode.flags & XDGABlitTransRect) {
         /* XDGACopyTransparentArea is available */
         _orig_draw_sprite = _screen_vtable.draw_sprite;
         _orig_masked_blit = _screen_vtable.masked_blit;
         _screen_vtable.masked_blit = _xaccel_masked_blit;
         _screen_vtable.draw_sprite = _xaccel_draw_sprite;
         if (_screen_vtable.color_depth == 8)
            _screen_vtable.draw_256_sprite = _xaccel_draw_sprite;
         gfx_capabilities |= GFX_HW_VRAM_BLIT_MASKED;
      }

      RESYNC();
   }

   /* Checks for triple buffering */
   if (dga_device->mode.viewportFlags & XDGAFlipRetrace)
      gfx_capabilities |= GFX_CAN_TRIPLE_BUFFER;

   /* Sets up driver description */
   uszprintf(_xdga2_driver_desc, sizeof(_xdga2_driver_desc),
             uconvert_ascii("X-Windows DGA 2.0 graphics%s", tmp1),
             uconvert_ascii(accel ? (gfx_capabilities ? " (accelerated)" : "") : " (software only)", tmp2));
   drv->desc = _xdga2_driver_desc;

   return bmp;
}

static BITMAP *_xdga2_gfxdrv_init_drv(GFX_DRIVER *drv, int w, int h, int vw, int vh, int depth, int accel)
{
   BITMAP *bmp;
   XLOCK();
   bmp = _xdga2_private_gfxdrv_init_drv(drv, w, h, vw, vh, depth, accel);
   XUNLOCK();
   if (!bmp)
      _xdga2_gfxdrv_exit(bmp);
   else
      _xwin_input_handler = _xdga2_handle_input;
   return bmp;
}



/* _xdga2_gfxdrv_init:
 *  Creates screen bitmap.
 */
static BITMAP *_xdga2_gfxdrv_init(int w, int h, int vw, int vh, int color_depth)
{
   return _xdga2_gfxdrv_init_drv(&gfx_xdga2, w, h, vw, vh, color_depth, TRUE);
}



/* _xdga2_soft_gfxdrv_init:
 *  Creates screen bitmap (software only mode).
 */
static BITMAP *_xdga2_soft_gfxdrv_init(int w, int h, int vw, int vh, int color_depth)
{
   return _xdga2_gfxdrv_init_drv(&gfx_xdga2_soft, w, h, vw, vh, color_depth, FALSE);
}



/* _xdga2_gfxdrv_exit:
 *  Shuts down gfx driver.
 */
static void _xdga2_gfxdrv_exit(BITMAP *bmp)
{
   XLOCK();
   
   if (_xwin.in_dga_mode) {
      _xwin_input_handler = 0;
       
      XDGACloseFramebuffer(_xwin.display, _xwin.screen);
      XDGASetMode(_xwin.display, _xwin.screen, 0);
      _xwin.in_dga_mode = 0;

      if (_dga_cmap) {
         XFreeColormap(_xwin.display, _dga_cmap);
         _dga_cmap = 0;
      }

      XInstallColormap(_xwin.display, _xwin.colormap);

      set_display_switch_mode(SWITCH_BACKGROUND);
   }
   
   XUNLOCK();
}



/* _xdga2_poll_scroll:
 *  Returns true if there are pending scrolling requests left.
 */
static int _xdga2_poll_scroll(void)
{
   int result;

   XLOCK();
   result = XDGAGetViewportStatus(_xwin.display, _xwin.screen);
   XUNLOCK();
   return result;
}



/* _xdga2_request_scroll:
 *  Starts a screen scroll but doesn't wait for the retrace.
 */
static int _xdga2_request_scroll(int x, int y)
{
   XLOCK();
   
   if (x < 0) x = 0;
   else if (x > dga_device->mode.maxViewportX)
      x = dga_device->mode.maxViewportX;
   if (y < 0) y = 0;
   else if (y > dga_device->mode.maxViewportY)
      y = dga_device->mode.maxViewportY;

   XDGASetViewport(_xwin.display, _xwin.screen, x, y, XDGAFlipRetrace);

   XUNLOCK();
   
   return 0;
}



/* _xdga2_request_video_bitmap:
 *  Page flips to display specified bitmap, but doesn't wait for retrace.
 */
static int _xdga2_request_video_bitmap(BITMAP *bmp)
{
   XLOCK();
   XDGASetViewport(_xwin.display, _xwin.screen, bmp->x_ofs, bmp->y_ofs, XDGAFlipRetrace);
   XUNLOCK();
   return 0;
}



/* _xdga2_scroll_screen:
 *  Scrolls DGA viewport.
 */
static int _xdga2_scroll_screen(int x, int y)
{
   if (x < 0) x = 0;
   else if (x > dga_device->mode.maxViewportX)
      x = dga_device->mode.maxViewportX;
   if (y < 0) y = 0;
   else if (y > dga_device->mode.maxViewportY)
      y = dga_device->mode.maxViewportY;
   if ((_xwin.scroll_x == x) && (_xwin.scroll_y == y))
      return 0;

   XLOCK();

   _xwin.scroll_x = x;
   _xwin.scroll_y = y;

   if (_wait_for_vsync)
      while (XDGAGetViewportStatus(_xwin.display, _xwin.screen))
         ;

   XDGASetViewport(_xwin.display, _xwin.screen, x, y, XDGAFlipRetrace);

   XUNLOCK();
   
   return 0;
}



/* _xdga2_set_palette_range:
 *  Sets palette entries.
 */
static void _xdga2_set_palette_range(AL_CONST PALETTE p, int from, int to, int vsync)
{
   int i;
   static XColor color[256];

   XLOCK();
   
   if (vsync) {
      XSync(_xwin.display, False);
   }

   if (dga_device->mode.depth == 8) {
      for (i = from; i <= to; i++) {
         color[i].flags = DoRed | DoGreen | DoBlue;
         color[i].pixel = i;
         color[i].red = ((p[i].r & 0x3F) * 65535L) / 0x3F;
         color[i].green = ((p[i].g & 0x3F) * 65535L) / 0x3F;
         color[i].blue = ((p[i].b & 0x3F) * 65535L) / 0x3F;
      }
      XStoreColors(_xwin.display, _dga_cmap, color + from, to - from + 1);
      XSync(_xwin.display, False);
   }

   XUNLOCK();
}



/* _xdga2_lock:
 *  Synchronizes with framebuffer.
 */
void _xdga2_lock(BITMAP *bmp)
{
   XLOCK();
   RESYNC();
   XUNLOCK();
   bmp->id |= BMP_ID_LOCKED;
}



/* _xdga2_acquire:
 *  Video bitmap acquire function; synchronizes with framebuffer if needed.
 */
static void _xdga2_acquire(BITMAP *bmp)
{
   if (!(bmp->id & BMP_ID_LOCKED))
      _xdga2_lock(bmp);
}


#ifdef ALLEGRO_NO_ASM

/* _xdga2_write_line:
 *  Returns new line and synchronizes framebuffer if needed.
 */
uintptr_t _xdga2_write_line(BITMAP *bmp, int line)
{
   if (!(bmp->id & BMP_ID_LOCKED))
      _xdga2_lock(bmp);

   return (uintptr_t)(bmp->line[line]);
}

#endif


/* _xaccel_hline:
 *  Accelerated hline.
 */
static void _xaccel_hline(BITMAP *bmp, int x1, int y, int x2, int color)
{
   int tmp;
   
   if (_drawing_mode != DRAW_MODE_SOLID) {
      _orig_hline(bmp, x1, y, x2, color);
      return;
   }

   if (x1 > x2) {
      tmp = x1;
      x1 = x2;
      x2 = tmp;
   }

   if (bmp->clip) {
      if ((y < bmp->ct) || (y >= bmp->cb))
         return;

      if (x1 < bmp->cl)
         x1 = bmp->cl;

      if (x2 >= bmp->cr)
         x2 = bmp->cr-1;

      if (x2 < x1)
         return;
   }

   x1 += bmp->x_ofs;
   y += bmp->y_ofs;
   x2 += bmp->x_ofs;

   XLOCK();
   XDGAFillRectangle(_xwin.display, _xwin.screen, x1, y, (x2 - x1) + 1, 1, color);
   XUNLOCK();
   bmp->id &= ~BMP_ID_LOCKED;
}



/* _xaccel_vline:
 *  Accelerated vline.
 */
static void _xaccel_vline(BITMAP *bmp, int x, int y1, int y2, int color)
{
   int tmp;
   
   if (_drawing_mode != DRAW_MODE_SOLID) {
      _orig_vline(bmp, x, y1, y2, color);
      return;
   }

   if (y1 > y2) {
      tmp = y1;
      y1 = y2;
      y2 = tmp;
   }

   if (bmp->clip) {
      if ((x < bmp->cl) || (x >= bmp->cr))
         return;

      if (y1 < bmp->ct)
         y1 = bmp->ct;

      if (y2 >= bmp->cb)
         y2 = bmp->cb-1;

      if (y2 < y1)
         return;
   }

   x += bmp->x_ofs;
   y1 += bmp->y_ofs;
   y2 += bmp->y_ofs;

   XLOCK();
   XDGAFillRectangle(_xwin.display, _xwin.screen, x, y1, 1, (y2 - y1) + 1, color);
   XUNLOCK();
   bmp->id &= ~BMP_ID_LOCKED;
}



/* _xaccel_rectfill:
 *  Accelerated rectfill.
 */
static void _xaccel_rectfill(BITMAP *bmp, int x1, int y1, int x2, int y2, int color)
{
   int tmp;

   if (_drawing_mode != DRAW_MODE_SOLID) {
      _orig_rectfill(bmp, x1, y1, x2, y2, color);
      return;
   }

   if (x2 < x1) {
      tmp = x1;
      x1 = x2;
      x2 = tmp;
   }

   if (y2 < y1) {
      tmp = y1;
      y1 = y2;
      y2 = tmp;
   }

   if (bmp->clip) {
      if (x1 < bmp->cl)
         x1 = bmp->cl;

      if (x2 >= bmp->cr)
         x2 = bmp->cr-1;

      if (x2 < x1)
         return;

      if (y1 < bmp->ct)
         y1 = bmp->ct;

      if (y2 >= bmp->cb)
         y2 = bmp->cb-1;

      if (y2 < y1)
         return;
   }

   x1 += bmp->x_ofs;
   y1 += bmp->y_ofs;
   x2 += bmp->x_ofs;
   y2 += bmp->y_ofs;

   XLOCK();
   XDGAFillRectangle(_xwin.display, _xwin.screen, x1, y1, (x2 - x1) + 1, (y2 - y1) + 1, color);
   XUNLOCK();
   bmp->id &= ~BMP_ID_LOCKED;
}



/* _xaccel_clear_to_color:
 *  Accelerated clear_to_color.
 */
static void _xaccel_clear_to_color(BITMAP *bmp, int color)
{
   int x1, y1, x2, y2;

   x1 = bmp->cl + bmp->x_ofs;
   y1 = bmp->ct + bmp->y_ofs;
   x2 = bmp->cr + bmp->x_ofs;
   y2 = bmp->cb + bmp->y_ofs;
   
   XLOCK();
   XDGAFillRectangle(_xwin.display, _xwin.screen, x1, y1, x2 - x1, y2 - y1, color);
   XUNLOCK();
   bmp->id &= ~BMP_ID_LOCKED;
}



/* _xaccel_blit_to_self:
 *  Accelerated vram -> vram blit.
 */
static void _xaccel_blit_to_self(BITMAP *source, BITMAP *dest, int source_x, int source_y, int dest_x, int dest_y, int width, int height)
{
   source_x += source->x_ofs;
   source_y += source->y_ofs;
   dest_x += dest->x_ofs;
   dest_y += dest->y_ofs;

   XLOCK();
   XDGACopyArea(_xwin.display, _xwin.screen, source_x, source_y, width, height, dest_x, dest_y);
   XUNLOCK();
   dest->id &= ~BMP_ID_LOCKED;
}



/* _xaccel_draw_sprite:
 *  Accelerated draw_sprite.
 */
static void _xaccel_draw_sprite(BITMAP *bmp, BITMAP *sprite, int x, int y)
{
   int sx, sy, w, h;

   if (is_video_bitmap(sprite)) {
      sx = 0;
      sy = 0;
      w = sprite->w;
      h = sprite->h;

      if (bmp->clip) {
         if (x < bmp->cl) {
            sx += bmp->cl - x;
            w -= bmp->cl - x;
            x = bmp->cl;
         }

         if (y < bmp->ct) {
            sy += bmp->ct - y;
            h -= bmp->ct - y;
            y = bmp->ct;
         }

         if (x + w > bmp->cr)
            w = bmp->cr - x;

         if (w <= 0)
            return;

         if (y + h > bmp->cb)
            h = bmp->cb - y;

         if (h <= 0)
            return;
      }

      sx += sprite->x_ofs;
      sy += sprite->y_ofs;
      x += bmp->x_ofs;
      y += bmp->y_ofs;

      XLOCK();
      XDGACopyTransparentArea(_xwin.display, _xwin.screen, sx, sy, w, h, x, y, sprite->vtable->mask_color);
      XUNLOCK();
      bmp->id &= ~BMP_ID_LOCKED;
   }
   else
      _orig_draw_sprite(bmp, sprite, x, y);
}



/* _xaccel_masked_blit:
 *  Accelerated masked_blit.
 */
static void _xaccel_masked_blit(BITMAP *source, BITMAP *dest, int source_x, int source_y, int dest_x, int dest_y, int width, int height)
{
   if (is_video_bitmap(source)) {
      source_x += source->x_ofs;
      source_y += source->y_ofs;
      dest_x += dest->x_ofs;
      dest_y += dest->y_ofs;

      XLOCK();
      XDGACopyTransparentArea(_xwin.display, _xwin.screen, source_x, source_y, width, height, dest_x, dest_y, source->vtable->mask_color);
      XUNLOCK();
      dest->id &= ~BMP_ID_LOCKED;
   }
   else
      _orig_masked_blit(source, dest, source_x, source_y, dest_x, dest_y, width, height);
}



#ifdef ALLEGRO_MODULE

/* _module_init:
 *  Called when loaded as a dynamically linked module.
 */
void _module_init(int system_driver)
{
   if (system_driver != SYSTEM_XWINDOWS) return;
   _unix_register_gfx_driver(GFX_XDGA2_SOFT, &gfx_xdga2_soft, FALSE, FALSE);
   _unix_register_gfx_driver(GFX_XDGA2,      &gfx_xdga2,      FALSE, FALSE);
}

#endif


#endif<|MERGE_RESOLUTION|>--- conflicted
+++ resolved
@@ -15,9 +15,9 @@
  *      See readme.txt for copyright information.
  */
 
-#include "allegro.h"
-#include "allegro/internal/aintern.h"
-#include "allegro/platform/aintunix.h"
+#include "allegro5/allegro5.h"
+#include "allegro5/internal/aintern.h"
+#include "allegro5/platform/aintunix.h"
 #include "xwin.h"
 
 #if (defined ALLEGRO_XWINDOWS_WITH_XF86DGA2) && ((!defined ALLEGRO_WITH_MODULES) || (defined ALLEGRO_MODULE))
@@ -101,7 +101,9 @@
    0, 0,
    0,
    0,
-   FALSE
+   FALSE,
+   /* new_api_branch additions */
+   NULL, NULL, NULL, NULL, NULL, NULL
 };
 
 
@@ -133,7 +135,9 @@
    0, 0,
    0,
    0,
-   FALSE
+   FALSE,
+   /* new_api_branch additions */
+   NULL, NULL, NULL, NULL, NULL, NULL   
 };
 
 
@@ -273,8 +277,10 @@
  */
 static int _xdga_process_event(XDGAEvent *cur_event, XDGAEvent *next_event)
 {
+   /*
    static int mouse_buttons = 0;
    int dx, dy, dz = 0;
+   */
    XKeyEvent key;
 
    switch (cur_event->type - dga_event_base) {
@@ -292,36 +298,17 @@
 	 return 1;
 
       case ButtonPress:
-	 if (cur_event->xbutton.button == Button1)
-	    mouse_buttons |= 1;
-	 else if (cur_event->xbutton.button == Button3)
-	    mouse_buttons |= 2;
-	 else if (cur_event->xbutton.button == Button2)
-	    mouse_buttons |= 4;
-	 else if (cur_event->xbutton.button == Button4)
-	    dz = 1;
-	 else if (cur_event->xbutton.button == Button5)
-	    dz = -1;
-	 if (_xwin_mouse_interrupt)
-	    (*_xwin_mouse_interrupt)(0, 0, dz, mouse_buttons);
+	 _al_xwin_mouse_button_press_handler(cur_event->xbutton.button);
 	 return 1;
 
       case ButtonRelease:
-	 if (cur_event->xbutton.button == Button1)
-	    mouse_buttons &= ~1;
-	 else if (cur_event->xbutton.button == Button3)
-	    mouse_buttons &= ~2;
-	 else if (cur_event->xbutton.button == Button2)
-	    mouse_buttons &= ~4;
-	 if (_xwin_mouse_interrupt)
-	    (*_xwin_mouse_interrupt)(0, 0, 0, mouse_buttons);
+	 _al_xwin_mouse_button_release_handler(cur_event->xbutton.button);
 	 return 1;
 
       case MotionNotify:
-	 dx = cur_event->xmotion.dx;
-	 dy = cur_event->xmotion.dy;
-	 if (((dx != 0) || (dy != 0)) && _xwin_mouse_interrupt)
-	    (*_xwin_mouse_interrupt)(dx, dy, 0, mouse_buttons);
+	 _al_xwin_mouse_motion_notify_handler_dga2(
+	     cur_event->xmotion.dx, cur_event->xmotion.dy,
+	     0, 0, gfx_xdga2.w, gfx_xdga2.h);
 	 return 1;
 
       default:
@@ -374,77 +361,12 @@
    }
 
    /* Process all events.  */
-<<<<<<< HEAD
    i = 0;
    while (i < events) {
       if (i == events-1)
 	 i += _xdga_process_event(&event[i], NULL);
       else
 	 i += _xdga_process_event(&event[i], &event[i+1]);
-=======
-   for (i = 0; i < events; i++) {
-      /* see xwin.c */
-      if (event[i].type == dga_event_base+KeyRelease && (i + 1) < events) {
-         if (event[i + 1].type == dga_event_base+KeyPress) {
-            if (event[i].xkey.keycode == event[i + 1].xkey.keycode &&
-               event[i].xkey.time == event[i + 1].xkey.time)
-               continue;
-         }
-      }
-
-      cur_event = &event[i];
-      switch (cur_event->type - dga_event_base) {
-
-         case KeyPress:
-            XDGAKeyEventToXKeyEvent(&cur_event->xkey, &key);
-	    key.type -= dga_event_base;
-	    _xwin_keyboard_handler(&key, TRUE);
-            break;
-
-         case KeyRelease:
-	    XDGAKeyEventToXKeyEvent(&cur_event->xkey, &key);
-	    key.type -= dga_event_base;
-	    _xwin_keyboard_handler(&key, TRUE);
-            break;
-
-         case ButtonPress:
-            if (cur_event->xbutton.button == Button1)
-               mouse_buttons |= 1;
-            else if (cur_event->xbutton.button == Button3)
-               mouse_buttons |= 2;
-            else if (cur_event->xbutton.button == Button2)
-               mouse_buttons |= 4;
-            else if (cur_event->xbutton.button == Button4)
-               dz = 1;
-            else if (cur_event->xbutton.button == Button5)
-               dz = -1;
-            if (_xwin_mouse_interrupt)
-               (*_xwin_mouse_interrupt)(0, 0, dz, 0, mouse_buttons);
-            break;
-
-         case ButtonRelease:
-            if (cur_event->xbutton.button == Button1)
-               mouse_buttons &= ~1;
-            else if (cur_event->xbutton.button == Button3)
-               mouse_buttons &= ~2;
-            else if (cur_event->xbutton.button == Button2)
-               mouse_buttons &= ~4;
-            if (_xwin_mouse_interrupt)
-               (*_xwin_mouse_interrupt)(0, 0, 0, 0, mouse_buttons);
-            break;
-
-         case MotionNotify:
-            dx = cur_event->xmotion.dx;
-            dy = cur_event->xmotion.dy;
-            if (((dx != 0) || (dy != 0)) && _xwin_mouse_interrupt) {
-               (*_xwin_mouse_interrupt)(dx, dy, 0, 0, mouse_buttons);
-            }
-            break;
-
-         default:
-            break;
-      }
->>>>>>> 222b15b2
    }
 }
 
@@ -615,7 +537,7 @@
    input_mask = KeyPressMask | KeyReleaseMask | ButtonPressMask
               | ButtonReleaseMask | PointerMotionMask;
    XDGASelectInput(_xwin.display, _xwin.screen, input_mask);
-   _mouse_on = TRUE;
+   _al_comouse_on = TRUE;
 
    /* Creates screen bitmap */
    drv->linear = TRUE;
