/*         ______   ___    ___
 *        /\  _  \ /\_ \  /\_ \
 *        \ \ \L\ \\//\ \ \//\ \      __     __   _ __   ___
 *         \ \  __ \ \ \ \  \ \ \   /'__`\ /'_ `\/\`'__\/ __`\
 *          \ \ \/\ \ \_\ \_ \_\ \_/\  __//\ \L\ \ \ \//\ \L\ \
 *           \ \_\ \_\/\____\/\____\ \____\ \____ \ \_\\ \____/
 *            \/_/\/_/\/____/\/____/\/____/\/___L\ \/_/ \/___/
 *                                           /\____/
 *                                           \_/__/
 *
 *      Main system driver for the X-Windows library.
 *
 *      By Michael Bukin.
 *
 *      See readme.txt for copyright information.
 */


#include "allegro.h"
#include "allegro/platform/aintunix.h"
#include "xwin.h"

#include <stdio.h>
#include <stdlib.h>
#include <signal.h>
#include <sys/time.h>
#include <sys/types.h>
#include <sys/wait.h>
#include <unistd.h>



<<<<<<< HEAD
void (*_xwin_mouse_interrupt)(int x, int y, int z, int buttons) = 0;
=======
void (*_xwin_keyboard_interrupt)(int pressed, int code) = 0;
void (*_xwin_keyboard_focused)(int focused, int state) = 0;
void (*_xwin_mouse_interrupt)(int x, int y, int z, int w, int buttons) = 0;
>>>>>>> 222b15b2


static int _xwin_sysdrv_init(void);
static void _xwin_sysdrv_exit(void);
static void _xwin_sysdrv_set_window_title(AL_CONST char *name);
static int _xwin_sysdrv_set_close_button_callback(void (*proc)(void));
static void _xwin_sysdrv_message(AL_CONST char *msg);
static int _xwin_sysdrv_display_switch_mode(int mode);
static int _xwin_sysdrv_desktop_color_depth(void);
static int _xwin_sysdrv_get_desktop_resolution(int *width, int *height);
static void _xwin_sysdrv_get_gfx_safe_mode(int *driver, struct GFX_MODE *mode);
static _DRIVER_INFO *_xwin_sysdrv_gfx_drivers(void);
static _DRIVER_INFO *_xwin_sysdrv_digi_drivers(void);
static _DRIVER_INFO *_xwin_sysdrv_midi_drivers(void);
static _DRIVER_INFO *_xwin_sysdrv_keyboard_drivers(void);
static _DRIVER_INFO *_xwin_sysdrv_mouse_drivers(void);
#ifdef ALLEGRO_LINUX
static _DRIVER_INFO *_xwin_sysdrv_joystick_drivers(void);
#endif


/* the main system driver for running under X-Windows */
SYSTEM_DRIVER system_xwin =
{
   SYSTEM_XWINDOWS,
   empty_string,
   empty_string,
   "X-Windows",
   _xwin_sysdrv_init,
   _xwin_sysdrv_exit,
   _unix_get_executable_name,
   NULL, /* get_dir */
   _unix_find_resource,
   _xwin_sysdrv_set_window_title,
   _xwin_sysdrv_set_close_button_callback,
   _xwin_sysdrv_message,
   NULL, /* assert */
   NULL, /* save_console_state */
   NULL, /* restore_console_state */
   NULL, /* create_bitmap */
   NULL, /* created_bitmap */
   NULL, /* create_sub_bitmap */
   NULL, /* created_sub_bitmap */
   NULL, /* destroy_bitmap */
   NULL, /* read_hardware_palette */
   NULL, /* set_palette_range */
   NULL, /* get_vtable */
   _xwin_sysdrv_display_switch_mode,
   NULL, /* display_switch_lock */
   _xwin_sysdrv_desktop_color_depth,
   _xwin_sysdrv_get_desktop_resolution,
   _xwin_sysdrv_get_gfx_safe_mode,
   _unix_yield_timeslice,
<<<<<<< HEAD
=======
#ifdef ALLEGRO_HAVE_LIBPTHREAD
   _unix_create_mutex,
   _unix_destroy_mutex,
   _unix_lock_mutex,
   _unix_unlock_mutex,
#else
   NULL, /* create_mutex */
   NULL, /* destroy_mutex */
   NULL, /* lock_mutex */
   NULL, /* unlock_mutex */
#endif
>>>>>>> 222b15b2
   _xwin_sysdrv_gfx_drivers,
   _xwin_sysdrv_digi_drivers,
   _xwin_sysdrv_midi_drivers,
   _xwin_sysdrv_keyboard_drivers,
   _xwin_sysdrv_mouse_drivers,
#ifdef ALLEGRO_LINUX
   _xwin_sysdrv_joystick_drivers
#else
   NULL /* joystick_driver_list */
#endif
};


static RETSIGTYPE (*old_sig_abrt)(int num);
static RETSIGTYPE (*old_sig_fpe)(int num);
static RETSIGTYPE (*old_sig_ill)(int num);
static RETSIGTYPE (*old_sig_segv)(int num);
static RETSIGTYPE (*old_sig_term)(int num);
static RETSIGTYPE (*old_sig_int)(int num);
#ifdef SIGQUIT
static RETSIGTYPE (*old_sig_quit)(int num);
#endif

/* _xwin_signal_handler:
 *  Used to trap various signals, to make sure things get shut down cleanly.
 */
static RETSIGTYPE _xwin_signal_handler(int num)
{
   if (_unix_bg_man->interrupts_disabled() || _xwin.lock_count) {
      /* Can not shutdown X-Windows, restore old signal handlers and slam the door.  */
      signal(SIGABRT, old_sig_abrt);
      signal(SIGFPE,  old_sig_fpe);
      signal(SIGILL,  old_sig_ill);
      signal(SIGSEGV, old_sig_segv);
      signal(SIGTERM, old_sig_term);
      signal(SIGINT,  old_sig_int);
#ifdef SIGQUIT
      signal(SIGQUIT, old_sig_quit);
#endif
      raise(num);
      abort();
   }
   else {
      allegro_exit();
      fprintf(stderr, "Shutting down Allegro due to signal #%d\n", num);
      raise(num);
   }
}



/* _xwin_bg_handler:
 *  Really used for synchronous stuff.
 */
static void _xwin_bg_handler(int threaded)
{
   _xwin_handle_input();
}


/* _xwin_sysdrv_init:
 *  Top level system driver wakeup call.
 */
static int _xwin_sysdrv_init(void)
{
   char tmp[256];

   _unix_read_os_type();

   /* install emergency-exit signal handlers */
   old_sig_abrt = signal(SIGABRT, _xwin_signal_handler);
   old_sig_fpe  = signal(SIGFPE,  _xwin_signal_handler);
   old_sig_ill  = signal(SIGILL,  _xwin_signal_handler);
   old_sig_segv = signal(SIGSEGV, _xwin_signal_handler);
   old_sig_term = signal(SIGTERM, _xwin_signal_handler);
   old_sig_int  = signal(SIGINT,  _xwin_signal_handler);

#ifdef SIGQUIT
   old_sig_quit = signal(SIGQUIT, _xwin_signal_handler);
#endif

   /* Initialise dynamic driver lists and load modules */
   _unix_driver_lists_init();
   if (_unix_gfx_driver_list)
      _driver_list_append_list(&_unix_gfx_driver_list, _xwin_gfx_driver_list);
   _unix_load_modules(SYSTEM_XWINDOWS);

<<<<<<< HEAD
=======
#ifdef ALLEGRO_HAVE_LIBPTHREAD
>>>>>>> 222b15b2
   _unix_bg_man = &_bg_man_pthreads;

   /* Initialise bg_man */
   if (_unix_bg_man->init()) {
      _xwin_sysdrv_exit();
      return -1;
   }

<<<<<<< HEAD
   _al_mutex_init_recursive(&_xwin.mutex);
=======
#ifdef ALLEGRO_MULTITHREADED
   if (_unix_bg_man->multi_threaded) {
      _xwin.mutex = _unix_create_mutex();
   }
#endif
>>>>>>> 222b15b2

   get_executable_name(tmp, sizeof(tmp));
   set_window_title(get_filename(tmp));

   if (get_config_int("system", "XInitThreads", 1))
      XInitThreads();

   /* Open the display, create a window, and background-process
    * events for it all. */
   if (_xwin_open_display(0) || _xwin_create_window()
       || _unix_bg_man->register_func(_xwin_bg_handler))
   {
      _xwin_sysdrv_exit();
      return -1;
   }

   set_display_switch_mode(SWITCH_BACKGROUND);

   /* Mark the beginning of time. */
   _al_unix_init_time();

   return 0;
}



/* _xwin_sysdrv_exit:
 *  The end of the world...
 */
static void _xwin_sysdrv_exit(void)
{
   /* This stops the X event handler running in the background, which
    * seems a nice thing to do before closing the connection to the X
    * display... (remove this and you get SIGABRTs during XCloseDisplay).
    */
   _unix_bg_man->unregister_func(_xwin_bg_handler);

   _xwin_close_display();
   _unix_bg_man->exit();

   _unix_unload_modules();
   _unix_driver_lists_shutdown();

   signal(SIGABRT, old_sig_abrt);
   signal(SIGFPE,  old_sig_fpe);
   signal(SIGILL,  old_sig_ill);
   signal(SIGSEGV, old_sig_segv);
   signal(SIGTERM, old_sig_term);
   signal(SIGINT,  old_sig_int);

#ifdef SIGQUIT
   signal(SIGQUIT, old_sig_quit);
#endif

   _al_mutex_destroy(&_xwin.mutex);
}



/* _xwin_sysdrv_set_window_title:
 *  Sets window title.
 */
static void _xwin_sysdrv_set_window_title(AL_CONST char *name)
{
   char title[128];

   do_uconvert(name, U_CURRENT, title, U_ASCII, sizeof(title));

   _xwin_set_window_title(title);
}



/* _xwin_sysdrv_set_close_button_callback:
 *  Sets close button callback function.
 */
static int _xwin_sysdrv_set_close_button_callback(void (*proc)(void))
{
   _xwin.close_button_callback = proc;

   return 0;
}



/* _xwin_sysdrv_message:
 *  Displays a message. Uses xmessage if possible, and stdout if not.
 */
static void _xwin_sysdrv_message(AL_CONST char *msg)
{
   char buf[ALLEGRO_MESSAGE_SIZE+1];
   char *msg2;
   size_t len;
   pid_t pid;
   int status;

   /* convert message to ASCII */
   msg2 = uconvert(msg, U_CURRENT, buf, U_ASCII, ALLEGRO_MESSAGE_SIZE);

   /* xmessage interprets some strings beginning with '-' as command-line
    * options. To avoid this we make sure all strings we pass to it have
    * newlines on the end. This is also useful for the fputs() case.
    */
   len = strlen(msg2);
   ASSERT(len < ALLEGRO_MESSAGE_SIZE);
   if ((len == 0) || (msg2[len-1] != '\n'))
      strcat(msg2, "\n");

   /* fork a child */
   pid = fork();
   switch (pid) {

      case -1: /* fork error */
	 fputs(msg2, stdout);
	 break;

      case 0: /* child process */
	 execlp("xmessage", "xmessage", "-buttons", "OK:101", "-default", "OK", "-center", msg2, (char *)NULL);

	 /* if execution reaches here, it means execlp failed */
	 _exit(EXIT_FAILURE);
	 break;

      default: /* parent process */
	 waitpid(pid, &status, 0);
	 if ((!WIFEXITED(status))
	     || (WEXITSTATUS(status) != 101)) /* ok button */
	 {
	    fputs(msg2, stdout);
	 }

	 break;
   }
}



/* _xwin_sysdrv_gfx_drivers:
 *  Get the list of graphics drivers.
 */
static _DRIVER_INFO *_xwin_sysdrv_gfx_drivers(void)
{
   return _unix_gfx_driver_list;
}



/* _xwin_sysdrv_digi_drivers:
 *  Get the list of digital sound drivers.
 */
static _DRIVER_INFO *_xwin_sysdrv_digi_drivers(void)
{
   return _unix_digi_driver_list;
}



/* _xwin_sysdrv_midi_drivers:
 *  Get the list of MIDI drivers.
 */
static _DRIVER_INFO *_xwin_sysdrv_midi_drivers(void)
{
   return _unix_midi_driver_list;
}



/* _xwin_sysdrv_keyboard_drivers:
 *  Get the list of keyboard drivers.
 */
static _DRIVER_INFO *_xwin_sysdrv_keyboard_drivers(void)
{
   return _al_xwin_keyboard_driver_list;
}



/* _xwin_sysdrv_mouse_drivers:
 *  Get the list of mouse drivers.
 */
static _DRIVER_INFO *_xwin_sysdrv_mouse_drivers(void)
{
   return _xwin_mouse_driver_list;
}



#ifdef ALLEGRO_LINUX
/* _xwin_sysdrv_joystick_drivers:
 *  Get the list of joystick drivers.
 */
static _DRIVER_INFO *_xwin_sysdrv_joystick_drivers(void)
{
   return _al_linux_joystick_driver_list;
}
#endif



/* _xwin_sysdrv_display_switch_mode:
 *  Tries to set the display switching mode (this is mostly just to
 *  return sensible values to the caller: most of the modes don't
 *  properly apply to X).
 */
static int _xwin_sysdrv_display_switch_mode(int mode)
{
   if (_xwin.in_dga_mode) {
      if (mode != SWITCH_NONE)
	 return -1;
   }

   if (mode != SWITCH_BACKGROUND)
      return -1;

   return 0;
}



/* _xwin_sysdrv_desktop_color_depth:
 *  Returns the current desktop color depth.
 */
static int _xwin_sysdrv_desktop_color_depth(void)
{
   if (_xwin.window_depth <= 8)
      return 8;
   else if (_xwin.window_depth <= 15)
      return 15;
   else if (_xwin.window_depth == 16)
      return 16;
   else
      return 32;
}



/* _xwin_sysdrv_get_desktop_resolution:
 *  Returns the current desktop resolution.
 */
static int _xwin_sysdrv_get_desktop_resolution(int *width, int *height)
{
   XLOCK();
   *width = DisplayWidth(_xwin.display, _xwin.screen);
   *height = DisplayHeight(_xwin.display, _xwin.screen);
   XUNLOCK();
   return 0;
}



/* _xwin_sysdrv_get_gfx_safe_mode:
 *  Defines the safe graphics mode for this system.
 */
static void _xwin_sysdrv_get_gfx_safe_mode(int *driver, struct GFX_MODE *mode)
{
   *driver = GFX_XWINDOWS;
   mode->width = 320;
   mode->height = 200;
   mode->bpp = 8;
}
<|MERGE_RESOLUTION|>--- conflicted
+++ resolved
@@ -16,8 +16,8 @@
  */
 
 
-#include "allegro.h"
-#include "allegro/platform/aintunix.h"
+#include "allegro5/allegro5.h"
+#include "allegro5/platform/aintunix.h"
 #include "xwin.h"
 
 #include <stdio.h>
@@ -28,15 +28,6 @@
 #include <sys/wait.h>
 #include <unistd.h>
 
-
-
-<<<<<<< HEAD
-void (*_xwin_mouse_interrupt)(int x, int y, int z, int buttons) = 0;
-=======
-void (*_xwin_keyboard_interrupt)(int pressed, int code) = 0;
-void (*_xwin_keyboard_focused)(int focused, int state) = 0;
-void (*_xwin_mouse_interrupt)(int x, int y, int z, int w, int buttons) = 0;
->>>>>>> 222b15b2
 
 
 static int _xwin_sysdrv_init(void);
@@ -68,7 +59,6 @@
    _xwin_sysdrv_init,
    _xwin_sysdrv_exit,
    _unix_get_executable_name,
-   NULL, /* get_dir */
    _unix_find_resource,
    _xwin_sysdrv_set_window_title,
    _xwin_sysdrv_set_close_button_callback,
@@ -90,20 +80,6 @@
    _xwin_sysdrv_get_desktop_resolution,
    _xwin_sysdrv_get_gfx_safe_mode,
    _unix_yield_timeslice,
-<<<<<<< HEAD
-=======
-#ifdef ALLEGRO_HAVE_LIBPTHREAD
-   _unix_create_mutex,
-   _unix_destroy_mutex,
-   _unix_lock_mutex,
-   _unix_unlock_mutex,
-#else
-   NULL, /* create_mutex */
-   NULL, /* destroy_mutex */
-   NULL, /* lock_mutex */
-   NULL, /* unlock_mutex */
-#endif
->>>>>>> 222b15b2
    _xwin_sysdrv_gfx_drivers,
    _xwin_sysdrv_digi_drivers,
    _xwin_sysdrv_midi_drivers,
@@ -191,10 +167,6 @@
       _driver_list_append_list(&_unix_gfx_driver_list, _xwin_gfx_driver_list);
    _unix_load_modules(SYSTEM_XWINDOWS);
 
-<<<<<<< HEAD
-=======
-#ifdef ALLEGRO_HAVE_LIBPTHREAD
->>>>>>> 222b15b2
    _unix_bg_man = &_bg_man_pthreads;
 
    /* Initialise bg_man */
@@ -203,15 +175,7 @@
       return -1;
    }
 
-<<<<<<< HEAD
    _al_mutex_init_recursive(&_xwin.mutex);
-=======
-#ifdef ALLEGRO_MULTITHREADED
-   if (_unix_bg_man->multi_threaded) {
-      _xwin.mutex = _unix_create_mutex();
-   }
-#endif
->>>>>>> 222b15b2
 
    get_executable_name(tmp, sizeof(tmp));
    set_window_title(get_filename(tmp));
@@ -219,7 +183,7 @@
    if (get_config_int("system", "XInitThreads", 1))
       XInitThreads();
 
-   /* Open the display, create a window, and background-process
+   /* Open the display, create a window, and background-process 
     * events for it all. */
    if (_xwin_open_display(0) || _xwin_create_window()
        || _unix_bg_man->register_func(_xwin_bg_handler))
@@ -291,7 +255,7 @@
 static int _xwin_sysdrv_set_close_button_callback(void (*proc)(void))
 {
    _xwin.close_button_callback = proc;
-
+   
    return 0;
 }
 
@@ -394,7 +358,7 @@
  */
 static _DRIVER_INFO *_xwin_sysdrv_mouse_drivers(void)
 {
-   return _xwin_mouse_driver_list;
+   return _al_xwin_mouse_driver_list;
 }
 
 
