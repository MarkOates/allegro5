/*         ______   ___    ___
 *        /\  _  \ /\_ \  /\_ \
 *        \ \ \L\ \\//\ \ \//\ \      __     __   _ __   ___
 *         \ \  __ \ \ \ \  \ \ \   /'__`\ /'_ `\/\`'__\/ __`\
 *          \ \ \/\ \ \_\ \_ \_\ \_/\  __//\ \L\ \ \ \//\ \L\ \
 *           \ \_\ \_\/\____\/\____\ \____\ \____ \ \_\\ \____/
 *            \/_/\/_/\/____/\/____/\/____/\/___L\ \/_/ \/___/
 *                                           /\____/
 *                                           \_/__/
 *
 *      Main system driver for the Windows library.
 *
 *      By Stefan Schimanski.
 *
 *      Window close button support by Javier Gonzalez.
 *
 *      See readme.txt for copyright information.
 */


#include <stdio.h>
#include <stdlib.h>
#include <string.h>

#include "allegro.h"
#include "allegro/internal/aintern.h"
#include "allegro/platform/aintwin.h"

#ifndef ALLEGRO_WINDOWS
#error something is wrong with the makefile
#endif

/* DMC requires a DllMain() function, or else the DLL hangs. */
#ifndef ALLEGRO_STATICLINK
BOOL APIENTRY DllMain(HANDLE hModule, DWORD ul_reason, LPVOID lpReserved)
{
   return TRUE;
}
#endif


static int sys_directx_init(void);
static void sys_directx_exit(void);
static void sys_directx_get_executable_name(char *output, int size);
static void sys_directx_set_window_title(AL_CONST char *name);
static int sys_directx_set_close_button_callback(void (*proc)(void));
static void sys_directx_message(AL_CONST char *msg);
static void sys_directx_assert(AL_CONST char *msg);
static void sys_directx_save_console_state(void);
static void sys_directx_restore_console_state(void);
static int sys_directx_desktop_color_depth(void);
static int sys_directx_get_desktop_resolution(int *width, int *height);
static void sys_directx_get_gfx_safe_mode(int *driver, struct GFX_MODE *mode);
static void sys_directx_yield_timeslice(void);
static int sys_directx_trace_handler(AL_CONST char *msg);


/* the main system driver for running under DirectX */
SYSTEM_DRIVER system_directx =
{
   SYSTEM_DIRECTX,
   empty_string,                /* char *name; */
   empty_string,                /* char *desc; */
   "DirectX",
   sys_directx_init,
   sys_directx_exit,
   sys_directx_get_executable_name,
   sys_directx_get_path,                        /* AL_METHOD(int32_t, get_path, (uint32_t id, char *output, size_t size)); */
   NULL,                        /* AL_METHOD(int, find_resource, (char *dest, char *resource, int size)); */
   sys_directx_set_window_title,
   sys_directx_set_close_button_callback,
   sys_directx_message,
   sys_directx_assert,
   sys_directx_save_console_state,
   sys_directx_restore_console_state,
   NULL,                        /* AL_METHOD(struct BITMAP *, create_bitmap, (int color_depth, int width, int height)); */
   NULL,                        /* AL_METHOD(void, created_bitmap, (struct BITMAP *bmp)); */
   NULL,                        /* AL_METHOD(struct BITMAP *, create_sub_bitmap, (struct BITMAP *parent, int x, int y, int width, int height)); */
   NULL,                        /* AL_METHOD(void, created_sub_bitmap, (struct BITMAP *bmp)); */
   NULL,                        /* AL_METHOD(int, destroy_bitmap, (struct BITMAP *bitmap)); */
   NULL,                        /* AL_METHOD(void, read_hardware_palette, (void)); */
   NULL,                        /* AL_METHOD(void, set_palette_range, (PALETTE p, int from, int to, int vsync)); */
   NULL,                        /* AL_METHOD(struct GFX_VTABLE *, get_vtable, (int color_depth)); */
   sys_directx_set_display_switch_mode,
   NULL,                        /* AL_METHOD(void, display_switch_lock, (int lock)); */
   sys_directx_desktop_color_depth,
   sys_directx_get_desktop_resolution,
   sys_directx_get_gfx_safe_mode,
   sys_directx_yield_timeslice,
   NULL,                        /* AL_METHOD(_DRIVER_INFO *, gfx_drivers, (void)); */
   _get_win_digi_driver_list,   /* AL_METHOD(_DRIVER_INFO *, digi_drivers, (void)); */
   _get_win_midi_driver_list,   /* AL_METHOD(_DRIVER_INFO *, midi_drivers, (void)); */
   NULL,                        /* AL_METHOD(_DRIVER_INFO *, keyboard_drivers, (void)); */
   NULL,                        /* AL_METHOD(_DRIVER_INFO *, mouse_drivers, (void)); */
   NULL                         /* AL_METHOD(_DRIVER_INFO *, joystick_drivers, (void)); */
};

static char sys_directx_desc[64] = EMPTY_STRING;


_DRIVER_INFO _system_driver_list[] =
{
   {SYSTEM_DIRECTX, &system_directx, TRUE},
   {SYSTEM_NONE, &system_none, FALSE},
   {0, NULL, 0}
};


/* general vars */
HINSTANCE allegro_inst = NULL;
HANDLE allegro_thread = NULL;
CRITICAL_SECTION allegro_critical_section;
int _dx_ver;

/* internals */
static RECT wnd_rect;



/* sys_directx_init:
 *  Top level system driver wakeup call.
 */
static int sys_directx_init(void)
{
   char tmp[64];
   unsigned long win_ver;
   HANDLE current_thread;
   HANDLE current_process;

   /* init thread */
   _win_thread_init();

   allegro_inst = GetModuleHandle(NULL);

   /* get allegro thread handle */
   current_thread = GetCurrentThread();
   current_process = GetCurrentProcess();
   DuplicateHandle(current_process, current_thread,
                   current_process, &allegro_thread,
                   0, FALSE, DUPLICATE_SAME_ACCESS);

   /* get versions */
   win_ver = GetVersion();
   os_version = win_ver & 0xFF;
   os_revision = (win_ver & 0xFF00) >> 8;
   os_multitasking = TRUE;

   if (win_ver < 0x80000000) {

      /* Since doesn't exist os_version == 7 or greater yet,
         these will be detected as Vista instead of NT. */
      if (os_version >= 6) {
         os_type = OSTYPE_WINVISTA;
      }
      else if (os_version == 5) {
         /* If in the future a os_revision == 3 or greater comes,
            it will be detected as Win2003 instead of Win2000. */
         if (os_revision >= 2)
	    os_type = OSTYPE_WIN2003;
         else if (os_revision == 1)
	    os_type = OSTYPE_WINXP;
	 else
	    os_type = OSTYPE_WIN2000;
      }
      else
         os_type = OSTYPE_WINNT;
   }
   else if (os_version == 4) {
      if (os_revision == 90)
         os_type = OSTYPE_WINME;
      else if (os_revision == 10)
         os_type = OSTYPE_WIN98;
      else
         os_type = OSTYPE_WIN95;
   }
   else
      os_type = OSTYPE_WIN3;

   _dx_ver = get_dx_ver();

   uszprintf(sys_directx_desc, sizeof(sys_directx_desc),
             uconvert_ascii("DirectX %u.%x", tmp), _dx_ver >> 8, _dx_ver & 0xff);
   system_directx.desc = sys_directx_desc;

   /* setup general critical section */
   InitializeCriticalSection(&allegro_critical_section);

   /* install a Windows specific trace handler */
   if (!_al_trace_handler)
      register_trace_handler(sys_directx_trace_handler);

   /* setup the display switch system */
   sys_directx_display_switch_init();

   /* either use a user window or create a new window */
   if (init_directx_window() != 0)
      goto Error;

<<<<<<< HEAD
   _al_win_init_time();

   if (!IS_OLD_WINDOWS) {
      set_file_encoding(U_UNICODE);
   }

=======
>>>>>>> 222b15b2
   return 0;

 Error:
   sys_directx_exit();

   return -1;
}



/* sys_directx_exit:
 *  The end of the world...
 */
static void sys_directx_exit(void)
{
   /* free allocated resources */
   _free_win_digi_driver_list();
   _free_win_midi_driver_list();

   /* unhook or close window */
   exit_directx_window();

   /* shutdown display switch system */
   sys_directx_display_switch_exit();

   /* remove resources */
   DeleteCriticalSection(&allegro_critical_section);

   /* shutdown thread */
   _win_thread_exit();

   allegro_inst = NULL;
}



/* sys_directx_get_executable_name:
 *  Returns full path to the current executable.
 */
static void sys_directx_get_executable_name(char *output, int size)
{
   char *temp = _AL_MALLOC_ATOMIC(size);

   if (GetModuleFileName(allegro_inst, temp, size))
      do_uconvert(temp, U_ASCII, output, U_CURRENT, size);
   else
      usetc(output, 0);

   _AL_FREE(temp);
}

/* sys_directx_get_path:
 *  Returns full path to various system and user diretories
 */

static int32_t sys_directx_get_path(uint32_t id, char *dir, size_t size)
{
   char path[MAX_PATH], tmp[256];
   uint32_t csidl = 0, path_len = MIN(*len, MAX_PATH);
   HRESULT ret = 0;
   HANDLE process = GetCurrentProcess();

   switch(id) {
      case AL_TEMP_PATH: {
         /* Check: TMP, TMPDIR, TEMP or TEMPDIR */
         char *envs[] = { "TMP", "TMPDIR", "TEMP", "TEMPDIR", NULL};
         uint32_t i = 0;
         for(; envs[i] != NULL; ++i) {
            char *tmp = getenv(envs[i]);
            if(tmp) {
               /* this may truncate paths, not likely in unix */
               _al_sane_strncpy(dir, tmp, size);
               retutn 0;
            }
         }

         /* next try: */
         char *paths[] = { "C:/windows/temp", "C:/temp", NULL };
         uint32_t i = 0;
         for(; paths[i] != NULL; ++i) {
            AL_STAT *st = NULL;
            if(al_fs_fstat(paths[i], st) == 0 && al_fs_get_stat_mode(st) & AL_FS_STAT_ISDIR) {
               _al_sane_strncpy(dir, paths[i], size);
               return 0;
            }
         }

         /* Give up? */
         return -1;

      } break;

      case AL_PROGRAM_PATH: { /* where the program is in */
         HMODULE module = GetModuleHandle(NULL); /* Get handle for this process */
         DWORD mret = GetModuleFileNameEx(process, handle, path, MAX_PATH);
         char *ptr = strrchr(path, '\\');
         if(!ptr) { /* shouldn't happen */
            return -1;
         }

         /* chop off everything including and after the last slash */
         /* should this not chop the slash? */
         *ptr = '\0';

         do_uconvert (path, U_ASCII, dir, U_CURRENT, strlen(path)+1);
         return 0;
      } break;

      case AL_SYSTEM_DATA_PATH: /* CSIDL_COMMON_APPDATA */
         csidl = CSIDL_COMMON_APPDATA;
         break;

      case AL_USER_DATA_PATH: /* CSIDL_APPDATA */
         csidl = CSIDL_APPDATA;
         break;

      case AL_USER_HOME_PATH: /* CSIDL_PROFILE */
         csidl = CSIDL_PROFILE;
         break;

      default:
         return -1;
   }

   ret = SHGetFolderPath(NULL, csidl, NULL, SHGFP_TYPE_CURRENT, path);
   if(ret != S_OK) {
      return -1;
   }

   do_uconvert (path, U_ASCII, dir, U_CURRENT, strlen(path)+1);

   *len = path_len;

   return 0;
}

/* sys_directx_set_window_title:
 *  Alters the application title.
 */
static void sys_directx_set_window_title(AL_CONST char *name)
{
   HWND allegro_wnd = win_get_window();

   do_uconvert(name, U_CURRENT, wnd_title, U_ASCII, WND_TITLE_SIZE);
   SetWindowText(allegro_wnd, wnd_title);
}



/* sys_directx_set_close_button_callback:
 *  Sets the close button callback function.
 */
static int sys_directx_set_close_button_callback(void (*proc)(void))
{
   DWORD class_style;
   HMENU sys_menu;
   HWND allegro_wnd = win_get_window();

   user_close_proc = proc;

   /* get the old class style */
   class_style = GetClassLong(allegro_wnd, GCL_STYLE);

   /* and the system menu handle */
   sys_menu = GetSystemMenu(allegro_wnd, FALSE);

   /* enable or disable the no_close_button flag and the close menu option */
   if (proc) {
      class_style &= ~CS_NOCLOSE;
      EnableMenuItem(sys_menu, SC_CLOSE, MF_BYCOMMAND | MF_ENABLED);
   }
   else {
      class_style |= CS_NOCLOSE;
      EnableMenuItem(sys_menu, SC_CLOSE, MF_BYCOMMAND | MF_GRAYED);
   }

   /* change the class to the new style */
   SetClassLong(allegro_wnd, GCL_STYLE, class_style);

   /* Redraw the whole window to display the changes of the button.
    * (we use this because UpdateWindow() only works for the client area)
    */
   RedrawWindow(allegro_wnd, NULL, NULL, RDW_FRAME | RDW_INVALIDATE | RDW_UPDATENOW);

   return 0;
}



/* sys_directx_message:
 *  Displays a message.
 */
static void sys_directx_message(AL_CONST char *msg)
{
   char *tmp1 = _AL_MALLOC_ATOMIC(ALLEGRO_MESSAGE_SIZE);
   char tmp2[WND_TITLE_SIZE*2];
   HWND allegro_wnd = win_get_window();

   while ((ugetc(msg) == '\r') || (ugetc(msg) == '\n'))
      msg += uwidth(msg);

   MessageBoxW(allegro_wnd,
	       (unsigned short *)uconvert(msg, U_CURRENT, tmp1, U_UNICODE, ALLEGRO_MESSAGE_SIZE),
	       (unsigned short *)uconvert(wnd_title, U_ASCII, tmp2, U_UNICODE, sizeof(tmp2)),
	       MB_OK);

   _AL_FREE(tmp1);
}



/* sys_directx_assert
 *  Handles assertions.
 */
static void sys_directx_assert(AL_CONST char *msg)
{
   OutputDebugString(msg);  /* thread safe */
   abort();
}



/* sys_directx_save_console_state:
 *  Saves console window size and position.
 */
static void sys_directx_save_console_state(void)
{
   HWND allegro_wnd = win_get_window();
   GetWindowRect(allegro_wnd, &wnd_rect);
}



/* sys_directx_restore_console_state:
 *  Restores console window size and position.
 */
static void sys_directx_restore_console_state(void)
{
   HWND allegro_wnd = win_get_window();
   /* unacquire input devices */
   wnd_schedule_proc(key_dinput_unacquire);
   wnd_schedule_proc(mouse_dinput_unacquire);
   wnd_schedule_proc(_al_win_joystick_dinput_unacquire);

   /* reset switch mode */
   _win_reset_switch_mode();

   /* re-size and hide window */
   SetWindowPos(allegro_wnd, HWND_TOP, wnd_rect.left, wnd_rect.top,
		wnd_rect.right - wnd_rect.left, wnd_rect.bottom - wnd_rect.top,
		SWP_NOCOPYBITS);
   ShowWindow(allegro_wnd, SW_SHOW);
}



/* sys_directx_desktop_color_depth:
 *  Returns the current desktop color depth.
 */
static int sys_directx_desktop_color_depth(void)
{
   /* The regular way of retrieving the desktop
    * color depth is broken under Windows 95:
    *
    *   DEVMODE display_mode;
    *
    *   display_mode.dmSize = sizeof(DEVMODE);
    *   display_mode.dmDriverExtra = 0;
    *   if (EnumDisplaySettings(NULL, ENUM_CURRENT_SETTINGS, &display_mode) == 0)
    *      return 0;
    *
    *   return display_mode.dmBitsPerPel;
    */

   HDC dc;
   int depth;

   dc = GetDC(NULL);
   depth = GetDeviceCaps(dc, BITSPIXEL);
   ReleaseDC(NULL, dc);

   return depth;
}



/* sys_directx_get_desktop_resolution:
 *  Returns the current desktop resolution.
 */
static int sys_directx_get_desktop_resolution(int *width, int *height)
{
   /* same thing for the desktop resolution:
    *
    *   DEVMODE display_mode;
    *
    *   display_mode.dmSize = sizeof(DEVMODE);
    *   display_mode.dmDriverExtra = 0;
    *   if (EnumDisplaySettings(NULL, ENUM_CURRENT_SETTINGS, &display_mode) == 0)
    *      return -1;
    *
    *   *width  = display_mode.dmPelsWidth;
    *   *height = display_mode.dmPelsHeight;
    *
    *   return 0;
    */

   HDC dc;

   dc = GetDC(NULL);
   *width  = GetDeviceCaps(dc, HORZRES);
   *height = GetDeviceCaps(dc, VERTRES);
   ReleaseDC(NULL, dc);

   return 0;
}



/* sys_directx_get_gfx_safe_mode:
 *  Defines the safe graphics mode for this system.
 */
static void sys_directx_get_gfx_safe_mode(int *driver, struct GFX_MODE *mode)
{
   *driver = GFX_GDI;
   mode->width = 320;
   mode->height = 200;
   mode->bpp = 8;
}



/* sys_directx_yield_timeslice:
 *  Yields remaining timeslice portion to the system.
 */
static void sys_directx_yield_timeslice(void)
{
   Sleep(0);
}



/* sys_directx_trace_handler
 *  Handles trace output.
 */
static int sys_directx_trace_handler(AL_CONST char *msg)
{
   OutputDebugString(msg);  /* thread safe */
   return 0;
}



/* _WinMain:
 *  Entry point for Windows GUI programs, hooked by a macro in alwin.h,
 *  which makes it look as if the application can still have a normal
 *  main() function.
 */
int _WinMain(void *_main, void *hInst, void *hPrev, char *Cmd, int nShow)
{
   int (*mainfunc) (int argc, char *argv[]) = (int (*)(int, char *[]))_main;
   char *argbuf;
   char *cmdline;
   char **argv;
   int argc;
   int argc_max;
   int i, q;

   /* can't use parameter because it doesn't include the executable name */
   cmdline = GetCommandLine();
   i = strlen(cmdline) + 1;
   argbuf = _AL_MALLOC(i);
   memcpy(argbuf, cmdline, i);

   argc = 0;
   argc_max = 64;
   argv = _AL_MALLOC(sizeof(char *) * argc_max);
   if (!argv) {
      _AL_FREE(argbuf);
      return 1;
   }

   i = 0;

   /* parse commandline into argc/argv format */
   while (argbuf[i]) {
      while ((argbuf[i]) && (uisspace(argbuf[i])))
	 i++;

      if (argbuf[i]) {
	 if ((argbuf[i] == '\'') || (argbuf[i] == '"')) {
	    q = argbuf[i++];
	    if (!argbuf[i])
	       break;
	 }
	 else
	    q = 0;

	 argv[argc++] = &argbuf[i];

         if (argc >= argc_max) {
            argc_max += 64;
            argv = _AL_REALLOC(argv, sizeof(char *) * argc_max);
            if (!argv) {
               _AL_FREE(argbuf);
               return 1;
            }
         }

	 while ((argbuf[i]) && ((q) ? (argbuf[i] != q) : (!uisspace(argbuf[i]))))
	    i++;

	 if (argbuf[i]) {
	    argbuf[i] = 0;
	    i++;
	 }
      }
   }

   argv[argc] = NULL;

   /* call the application entry point */
   i = mainfunc(argc, argv);

   _AL_FREE(argv);
   _AL_FREE(argbuf);

   return i;
}



/* win_err_str:
 *  Returns a error string for a window error.
 */
char *win_err_str(long err)
{
   static char msg[256];

   FormatMessage(FORMAT_MESSAGE_FROM_SYSTEM, NULL, err,
                 MAKELANGID(LANG_NEUTRAL, SUBLANG_DEFAULT),
                 (LPTSTR)&msg, 0, NULL);

   return msg;
}



/* thread_safe_trace:
 *  Outputs internal trace message.
 */
void thread_safe_trace(char *msg,...)
{
   char buf[256];
   va_list ap;

   /* todo, some day: use vsnprintf (C99) */
   va_start(ap, msg);
   vsprintf(buf, msg, ap);
   va_end(ap);

   OutputDebugString(buf);  /* thread safe */
}<|MERGE_RESOLUTION|>--- conflicted
+++ resolved
@@ -1,6 +1,6 @@
-/*         ______   ___    ___
- *        /\  _  \ /\_ \  /\_ \
- *        \ \ \L\ \\//\ \ \//\ \      __     __   _ __   ___
+/*         ______   ___    ___ 
+ *        /\  _  \ /\_ \  /\_ \ 
+ *        \ \ \L\ \\//\ \ \//\ \      __     __   _ __   ___ 
  *         \ \  __ \ \ \ \  \ \ \   /'__`\ /'_ `\/\`'__\/ __`\
  *          \ \ \/\ \ \_\ \_ \_\ \_/\  __//\ \L\ \ \ \//\ \L\ \
  *           \ \_\ \_\/\____\/\____\ \____\ \____ \ \_\\ \____/
@@ -22,16 +22,16 @@
 #include <stdlib.h>
 #include <string.h>
 
-#include "allegro.h"
-#include "allegro/internal/aintern.h"
-#include "allegro/platform/aintwin.h"
+#include "allegro5/allegro5.h"
+#include "allegro5/internal/aintern.h"
+#include "allegro5/platform/aintwin.h"
 
 #ifndef ALLEGRO_WINDOWS
 #error something is wrong with the makefile
 #endif
 
 /* DMC requires a DllMain() function, or else the DLL hangs. */
-#ifndef ALLEGRO_STATICLINK
+#if !defined ALLEGRO_STATICLINK && defined ALLEGRO_DMC
 BOOL APIENTRY DllMain(HANDLE hModule, DWORD ul_reason, LPVOID lpReserved)
 {
    return TRUE;
@@ -65,7 +65,6 @@
    sys_directx_init,
    sys_directx_exit,
    sys_directx_get_executable_name,
-   sys_directx_get_path,                        /* AL_METHOD(int32_t, get_path, (uint32_t id, char *output, size_t size)); */
    NULL,                        /* AL_METHOD(int, find_resource, (char *dest, char *resource, int size)); */
    sys_directx_set_window_title,
    sys_directx_set_close_button_callback,
@@ -193,18 +192,12 @@
    sys_directx_display_switch_init();
 
    /* either use a user window or create a new window */
+
    if (init_directx_window() != 0)
       goto Error;
 
-<<<<<<< HEAD
    _al_win_init_time();
 
-   if (!IS_OLD_WINDOWS) {
-      set_file_encoding(U_UNICODE);
-   }
-
-=======
->>>>>>> 222b15b2
    return 0;
 
  Error:
@@ -235,6 +228,8 @@
 
    /* shutdown thread */
    _win_thread_exit();
+
+   _al_win_shutdown_time();
 
    allegro_inst = NULL;
 }
@@ -256,90 +251,7 @@
    _AL_FREE(temp);
 }
 
-/* sys_directx_get_path:
- *  Returns full path to various system and user diretories
- */
-
-static int32_t sys_directx_get_path(uint32_t id, char *dir, size_t size)
-{
-   char path[MAX_PATH], tmp[256];
-   uint32_t csidl = 0, path_len = MIN(*len, MAX_PATH);
-   HRESULT ret = 0;
-   HANDLE process = GetCurrentProcess();
-
-   switch(id) {
-      case AL_TEMP_PATH: {
-         /* Check: TMP, TMPDIR, TEMP or TEMPDIR */
-         char *envs[] = { "TMP", "TMPDIR", "TEMP", "TEMPDIR", NULL};
-         uint32_t i = 0;
-         for(; envs[i] != NULL; ++i) {
-            char *tmp = getenv(envs[i]);
-            if(tmp) {
-               /* this may truncate paths, not likely in unix */
-               _al_sane_strncpy(dir, tmp, size);
-               retutn 0;
-            }
-         }
-
-         /* next try: */
-         char *paths[] = { "C:/windows/temp", "C:/temp", NULL };
-         uint32_t i = 0;
-         for(; paths[i] != NULL; ++i) {
-            AL_STAT *st = NULL;
-            if(al_fs_fstat(paths[i], st) == 0 && al_fs_get_stat_mode(st) & AL_FS_STAT_ISDIR) {
-               _al_sane_strncpy(dir, paths[i], size);
-               return 0;
-            }
-         }
-
-         /* Give up? */
-         return -1;
-
-      } break;
-
-      case AL_PROGRAM_PATH: { /* where the program is in */
-         HMODULE module = GetModuleHandle(NULL); /* Get handle for this process */
-         DWORD mret = GetModuleFileNameEx(process, handle, path, MAX_PATH);
-         char *ptr = strrchr(path, '\\');
-         if(!ptr) { /* shouldn't happen */
-            return -1;
-         }
-
-         /* chop off everything including and after the last slash */
-         /* should this not chop the slash? */
-         *ptr = '\0';
-
-         do_uconvert (path, U_ASCII, dir, U_CURRENT, strlen(path)+1);
-         return 0;
-      } break;
-
-      case AL_SYSTEM_DATA_PATH: /* CSIDL_COMMON_APPDATA */
-         csidl = CSIDL_COMMON_APPDATA;
-         break;
-
-      case AL_USER_DATA_PATH: /* CSIDL_APPDATA */
-         csidl = CSIDL_APPDATA;
-         break;
-
-      case AL_USER_HOME_PATH: /* CSIDL_PROFILE */
-         csidl = CSIDL_PROFILE;
-         break;
-
-      default:
-         return -1;
-   }
-
-   ret = SHGetFolderPath(NULL, csidl, NULL, SHGFP_TYPE_CURRENT, path);
-   if(ret != S_OK) {
-      return -1;
-   }
-
-   do_uconvert (path, U_ASCII, dir, U_CURRENT, strlen(path)+1);
-
-   *len = path_len;
-
-   return 0;
-}
+
 
 /* sys_directx_set_window_title:
  *  Alters the application title.
