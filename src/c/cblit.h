--- conflicted
+++ resolved
@@ -80,11 +80,7 @@
       PIXEL_PTR s = OFFSET_PIXEL_PTR(bmp_read_line(src, sy + y), sx);
       PIXEL_PTR d = OFFSET_PIXEL_PTR(bmp_write_line(dst, dy + y), dx);
 
-<<<<<<< HEAD
-      #ifndef USE_MEMMOVE
-=======
 #ifndef USE_MEMMOVE
->>>>>>> 6d6c3542
       for (x = w - 1; x >= 0; INC_PIXEL_PTR(s), INC_PIXEL_PTR(d), x--) {
 	 unsigned long c;
 
@@ -94,15 +90,9 @@
 	 bmp_select(dst);
 	 PUT_PIXEL(d, c);
       }
-<<<<<<< HEAD
-      #else
-      memmove(d, s, w * sizeof(*s) * PTR_PER_PIXEL);
-      #endif
-=======
 #else
       memmove(d, s, w * sizeof(*s) * PTR_PER_PIXEL);
 #endif
->>>>>>> 6d6c3542
    }
 
    bmp_unwrite_line(src);
@@ -126,11 +116,7 @@
    ASSERT(dst);
 
    for (y = h - 1; y >= 0; y--) {
-<<<<<<< HEAD
-      #ifndef USE_MEMMOVE
-=======
 #ifndef USE_MEMMOVE
->>>>>>> 6d6c3542
       PIXEL_PTR s = OFFSET_PIXEL_PTR(bmp_read_line(src, sy + y), sx + w - 1);
       PIXEL_PTR d = OFFSET_PIXEL_PTR(bmp_write_line(dst, dy + y), dx + w - 1);
 
@@ -143,20 +129,12 @@
 	 bmp_select(dst);
 	 PUT_PIXEL(d, c);
       }
-<<<<<<< HEAD
-      #else
-=======
 #else
->>>>>>> 6d6c3542
       PIXEL_PTR s = OFFSET_PIXEL_PTR(bmp_read_line(src, sy + y), sx);
       PIXEL_PTR d = OFFSET_PIXEL_PTR(bmp_write_line(dst, dy + y), dx);
 
       memmove(d, s, w * sizeof(*s) * PTR_PER_PIXEL);
-<<<<<<< HEAD
-      #endif
-=======
 #endif
->>>>>>> 6d6c3542
    }
 
    bmp_unwrite_line(src);
