#ifndef __al_included_allegro5_allegro_font_h
#define __al_included_allegro5_allegro_font_h

#include "allegro5/allegro.h"

#if (defined ALLEGRO_MINGW32) || (defined ALLEGRO_MSVC) || (defined ALLEGRO_BCC32)
   #ifndef ALLEGRO_STATICLINK
      #ifdef ALLEGRO_FONT_SRC
         #define _ALLEGRO_FONT_DLL __declspec(dllexport)
      #else
         #define _ALLEGRO_FONT_DLL __declspec(dllimport)
      #endif
   #else
      #define _ALLEGRO_FONT_DLL
   #endif
#endif

#if defined ALLEGRO_MSVC
   #define ALLEGRO_FONT_FUNC(type, name, args)      _ALLEGRO_FONT_DLL type __cdecl name args
   #define ALLEGRO_FONT_METHOD(type, name, args)    type (__cdecl *name) args
   #define ALLEGRO_FONT_FUNCPTR(type, name, args)   extern _ALLEGRO_FONT_DLL type (__cdecl *name) args
   #define ALLEGRO_FONT_PRINTFUNC(type, name, args, a, b)  ALLEGRO_FONT_FUNC(type, name, args)
#elif defined ALLEGRO_MINGW32
   #define ALLEGRO_FONT_FUNC(type, name, args)            extern type name args
   #define ALLEGRO_FONT_METHOD(type, name, args)          type (*name) args
   #define ALLEGRO_FONT_FUNCPTR(type, name, args)         extern _ALLEGRO_FONT_DLL type (*name) args
   #define ALLEGRO_FONT_PRINTFUNC(type, name, args, a, b) ALLEGRO_FONT_FUNC(type, name, args) __attribute__ ((format (printf, a, b)))
#elif defined ALLEGRO_BCC32
   #define ALLEGRO_FONT_FUNC(type, name, args)      extern _ALLEGRO_FONT_DLL type name args
   #define ALLEGRO_FONT_METHOD(type, name, args)    type (*name) args
   #define ALLEGRO_FONT_FUNCPTR(type, name, args)   extern _ALLEGRO_FONT_DLL type (*name) args
   #define ALLEGRO_FONT_PRINTFUNC(type, name, args, a, b)    ALLEGRO_FONT_FUNC(type, name, args)
#else
   #define ALLEGRO_FONT_FUNC      AL_FUNC
   #define ALLEGRO_FONT_METHOD    AL_METHOD
   #define ALLEGRO_FONT_FUNCPTR   AL_FUNCPTR
   #define ALLEGRO_FONT_PRINTFUNC AL_PRINTFUNC
#endif


#ifdef __cplusplus
   extern "C" {
#endif


/* Type: ALLEGRO_FONT
*/
typedef struct ALLEGRO_FONT ALLEGRO_FONT;
typedef struct ALLEGRO_FONT_VTABLE ALLEGRO_FONT_VTABLE;

struct ALLEGRO_FONT
{
   void *data;
   int height;
   ALLEGRO_FONT_VTABLE *vtable;
};

/* text- and font-related stuff */
struct ALLEGRO_FONT_VTABLE
{
   ALLEGRO_FONT_METHOD(int, font_height, (const ALLEGRO_FONT *f));
   ALLEGRO_FONT_METHOD(int, font_ascent, (const ALLEGRO_FONT *f));
   ALLEGRO_FONT_METHOD(int, font_descent, (const ALLEGRO_FONT *f));
   ALLEGRO_FONT_METHOD(int, char_length, (const ALLEGRO_FONT *f, int ch));
   ALLEGRO_FONT_METHOD(int, text_length, (const ALLEGRO_FONT *f, const ALLEGRO_USTR *text));
   ALLEGRO_FONT_METHOD(int, render_char, (const ALLEGRO_FONT *f, ALLEGRO_COLOR color, int ch, float x, float y));
   ALLEGRO_FONT_METHOD(int, render, (const ALLEGRO_FONT *f, ALLEGRO_COLOR color, const ALLEGRO_USTR *text, float x, float y));
   ALLEGRO_FONT_METHOD(void, destroy, (ALLEGRO_FONT *f));
   ALLEGRO_FONT_METHOD(void, get_text_dimensions, (const ALLEGRO_FONT *f,
      const ALLEGRO_USTR *text, int *bbx, int *bby, int *bbw, int *bbh));
   ALLEGRO_FONT_METHOD(int, get_font_ranges, (ALLEGRO_FONT *font,
      int ranges_count, int *ranges));
      
   ALLEGRO_FONT_METHOD(bool, get_glyph_dimensions, (const ALLEGRO_FONT *f,
      int codepoint, int *bbx, int *bby, int *bbw, int *bbh));      
   ALLEGRO_FONT_METHOD(int, get_glyph_advance, (const ALLEGRO_FONT *font,
      int codepoint1, int codepoint2));
      
};

enum {
   ALLEGRO_ALIGN_LEFT       = 0,
   ALLEGRO_ALIGN_CENTRE     = 1,
   ALLEGRO_ALIGN_CENTER     = 1,
   ALLEGRO_ALIGN_RIGHT      = 2,
   ALLEGRO_ALIGN_INTEGER    = 4
};

ALLEGRO_FONT_FUNC(bool, al_register_font_loader, (const char *ext, ALLEGRO_FONT *(*load)(const char *filename, int size, int flags)));
ALLEGRO_FONT_FUNC(ALLEGRO_FONT *, al_load_bitmap_font, (const char *filename));
ALLEGRO_FONT_FUNC(ALLEGRO_FONT *, al_load_bitmap_font_flags, (const char *filename, int flags));
ALLEGRO_FONT_FUNC(ALLEGRO_FONT *, al_load_font, (const char *filename, int size, int flags));

ALLEGRO_FONT_FUNC(ALLEGRO_FONT *, al_grab_font_from_bitmap, (ALLEGRO_BITMAP *bmp, int n, const int ranges[]));
ALLEGRO_FONT_FUNC(ALLEGRO_FONT *, al_create_builtin_font, (void));

ALLEGRO_FONT_FUNC(void, al_draw_ustr, (const ALLEGRO_FONT *font, ALLEGRO_COLOR color, float x, float y, int flags, ALLEGRO_USTR const *ustr));
ALLEGRO_FONT_FUNC(void, al_draw_text, (const ALLEGRO_FONT *font, ALLEGRO_COLOR color, float x, float y, int flags, char const *text));
ALLEGRO_FONT_FUNC(void, al_draw_justified_text, (const ALLEGRO_FONT *font, ALLEGRO_COLOR color, float x1, float x2, float y, float diff, int flags, char const *text));
ALLEGRO_FONT_FUNC(void, al_draw_justified_ustr, (const ALLEGRO_FONT *font, ALLEGRO_COLOR color, float x1, float x2, float y, float diff, int flags, ALLEGRO_USTR const *text));
ALLEGRO_FONT_PRINTFUNC(void, al_draw_textf, (const ALLEGRO_FONT *font, ALLEGRO_COLOR color, float x, float y, int flags, char const *format, ...), 6, 7);
ALLEGRO_FONT_PRINTFUNC(void, al_draw_justified_textf, (const ALLEGRO_FONT *font, ALLEGRO_COLOR color, float x1, float x2, float y, float diff, int flags, char const *format, ...), 8, 9);
ALLEGRO_FONT_FUNC(int, al_get_text_width, (const ALLEGRO_FONT *f, const char *str));
ALLEGRO_FONT_FUNC(int, al_get_ustr_width, (const ALLEGRO_FONT *f, const ALLEGRO_USTR *ustr));
ALLEGRO_FONT_FUNC(int, al_get_font_line_height, (const ALLEGRO_FONT *f));
ALLEGRO_FONT_FUNC(int, al_get_font_ascent, (const ALLEGRO_FONT *f));
ALLEGRO_FONT_FUNC(int, al_get_font_descent, (const ALLEGRO_FONT *f));
ALLEGRO_FONT_FUNC(void, al_destroy_font, (ALLEGRO_FONT *f));
ALLEGRO_FONT_FUNC(void, al_get_ustr_dimensions, (const ALLEGRO_FONT *f,
   ALLEGRO_USTR const *text,
   int *bbx, int *bby, int *bbw, int *bbh));
ALLEGRO_FONT_FUNC(void, al_get_text_dimensions, (const ALLEGRO_FONT *f,
   char const *text,
   int *bbx, int *bby, int *bbw, int *bbh));
ALLEGRO_FONT_FUNC(bool, al_init_font_addon, (void));
ALLEGRO_FONT_FUNC(void, al_shutdown_font_addon, (void));
ALLEGRO_FONT_FUNC(uint32_t, al_get_allegro_font_version, (void));
ALLEGRO_FONT_FUNC(int, al_get_font_ranges, (ALLEGRO_FONT *font,
   int ranges_count, int *ranges));

<<<<<<< HEAD
enum {
   ALLEGRO_NO_KERNING       = -1
};

ALLEGRO_FONT_FUNC(void, al_draw_glyph, (const ALLEGRO_FONT *font,
   ALLEGRO_COLOR color, float x, float y, int codepoint));
ALLEGRO_FONT_FUNC(int, al_get_glyph_width, (const ALLEGRO_FONT *f,
   int codepoint));
ALLEGRO_FONT_FUNC(bool, al_get_glyph_dimensions, (const ALLEGRO_FONT *f,
   int codepoint, int *bbx, int *bby, int *bbw, int *bbh));
ALLEGRO_FONT_FUNC(int, al_get_glyph_advance, (const ALLEGRO_FONT *f,
   int codepoint1, int codepoint2));
=======
ALLEGRO_FONT_FUNC(void, al_draw_multiline_text, (const ALLEGRO_FONT *font, ALLEGRO_COLOR color, float x, float y, float max_width, float line_height, int flags, const char *text));
ALLEGRO_FONT_FUNC(void, al_draw_multiline_textf, (const ALLEGRO_FONT *font, ALLEGRO_COLOR color, float x, float y, float max_width, float line_height, int flags, const char *format, ...));
ALLEGRO_FONT_FUNC(void, al_draw_multiline_ustr, (const ALLEGRO_FONT *font, ALLEGRO_COLOR color, float x, float y, float max_width, float line_height, int flags, const ALLEGRO_USTR *text));

ALLEGRO_FONT_FUNC(void, al_do_multiline_text, (const ALLEGRO_FONT *font,
   float max_width, const char *text,
   bool (*cb)(int line_num, const char *line, int size, void *extra),
   void *extra));

ALLEGRO_FONT_FUNC(void, al_do_multiline_ustr, (const ALLEGRO_FONT *font,
   float max_width, const ALLEGRO_USTR *ustr,
   bool (*cb)(int line_num, const ALLEGRO_USTR *line, void *extra),
   void *extra));

>>>>>>> 1f7d02ea

#ifdef __cplusplus
   }
#endif

#endif<|MERGE_RESOLUTION|>--- conflicted
+++ resolved
@@ -79,11 +79,12 @@
 };
 
 enum {
+   ALLEGRO_NO_KERNING       = -1,
    ALLEGRO_ALIGN_LEFT       = 0,
    ALLEGRO_ALIGN_CENTRE     = 1,
    ALLEGRO_ALIGN_CENTER     = 1,
    ALLEGRO_ALIGN_RIGHT      = 2,
-   ALLEGRO_ALIGN_INTEGER    = 4
+   ALLEGRO_ALIGN_INTEGER    = 4,
 };
 
 ALLEGRO_FONT_FUNC(bool, al_register_font_loader, (const char *ext, ALLEGRO_FONT *(*load)(const char *filename, int size, int flags)));
@@ -118,11 +119,6 @@
 ALLEGRO_FONT_FUNC(int, al_get_font_ranges, (ALLEGRO_FONT *font,
    int ranges_count, int *ranges));
 
-<<<<<<< HEAD
-enum {
-   ALLEGRO_NO_KERNING       = -1
-};
-
 ALLEGRO_FONT_FUNC(void, al_draw_glyph, (const ALLEGRO_FONT *font,
    ALLEGRO_COLOR color, float x, float y, int codepoint));
 ALLEGRO_FONT_FUNC(int, al_get_glyph_width, (const ALLEGRO_FONT *f,
@@ -131,7 +127,7 @@
    int codepoint, int *bbx, int *bby, int *bbw, int *bbh));
 ALLEGRO_FONT_FUNC(int, al_get_glyph_advance, (const ALLEGRO_FONT *f,
    int codepoint1, int codepoint2));
-=======
+
 ALLEGRO_FONT_FUNC(void, al_draw_multiline_text, (const ALLEGRO_FONT *font, ALLEGRO_COLOR color, float x, float y, float max_width, float line_height, int flags, const char *text));
 ALLEGRO_FONT_FUNC(void, al_draw_multiline_textf, (const ALLEGRO_FONT *font, ALLEGRO_COLOR color, float x, float y, float max_width, float line_height, int flags, const char *format, ...));
 ALLEGRO_FONT_FUNC(void, al_draw_multiline_ustr, (const ALLEGRO_FONT *font, ALLEGRO_COLOR color, float x, float y, float max_width, float line_height, int flags, const ALLEGRO_USTR *text));
@@ -146,7 +142,6 @@
    bool (*cb)(int line_num, const ALLEGRO_USTR *line, void *extra),
    void *extra));
 
->>>>>>> 1f7d02ea
 
 #ifdef __cplusplus
    }
