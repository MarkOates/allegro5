/*
 *    Automated testing driver program for Allegro.
 *
 *    By Peter Wang.
 */

#include <ctype.h>
#include <math.h>
#include <stdarg.h>
#include <stdio.h>
#include <allegro5/allegro.h>
#include <allegro5/allegro_color.h>
#include <allegro5/allegro_image.h>
#include <allegro5/allegro_font.h>
#include <allegro5/allegro_ttf.h>
#include <allegro5/allegro_primitives.h>

#define MAX_BITMAPS  128
#define MAX_TRANS    8
#define MAX_FONTS    16
#define MAX_VERTICES 100
#define MAX_POLYGONS 8

typedef struct {
   ALLEGRO_USTR   *name;
   ALLEGRO_BITMAP *bitmap[2];
} Bitmap;

typedef enum {
   SW = 0,
   HW = 1
} BmpType;

typedef struct {
   ALLEGRO_USTR   *name;
   ALLEGRO_TRANSFORM transform;
} Transform;

typedef struct {
   int            x;
   int            y;
   int            w;
   int            h;
   ALLEGRO_LOCKED_REGION *lr;
} LockRegion;

typedef struct {
   ALLEGRO_USTR   *name;
   ALLEGRO_FONT   *font;
} NamedFont;

int               argc;
char              **argv;
ALLEGRO_DISPLAY   *display;
ALLEGRO_BITMAP    *membuf;
Bitmap            bitmaps[MAX_BITMAPS];
LockRegion        lock_region;
Transform         transforms[MAX_TRANS];
NamedFont         fonts[MAX_FONTS];
ALLEGRO_VERTEX    vertices[MAX_VERTICES];
float             simple_vertices[2 * MAX_VERTICES];
int               num_simple_vertices;
int               vertex_counts[MAX_POLYGONS];
int               num_global_bitmaps;
float             delay = 0.0;
bool              save_outputs = false;
bool              quiet = false;
bool              want_display = true;
int               verbose = 0;
int               total_tests = 0;
int               passed_tests = 0;
int               failed_tests = 0;

#define streq(a, b)  (0 == strcmp((a), (b)))

/* Helper macros for scanning statements. */
#define PAT       " %80[A-Za-z0-9_.$|#-] "
#define PAT1      PAT
#define PAT2      PAT1 "," PAT1
#define PAT3      PAT2 "," PAT1
#define PAT4      PAT3 "," PAT1
#define PAT5      PAT4 "," PAT1
#define PAT6      PAT5 "," PAT1
#define PAT7      PAT6 "," PAT1
#define PAT8      PAT7 "," PAT1
#define PAT9      PAT8 "," PAT1
#define PAT10     PAT9 "," PAT1
#define PAT11     PAT10 "," PAT1
#define PAT12     PAT11 "," PAT1
#define PAT13     PAT12 "," PAT1
#define PAT14     PAT13 "," PAT1
#define ARGS1     arg[0]
#define ARGS2     ARGS1, arg[1]
#define ARGS3     ARGS2, arg[2]
#define ARGS4     ARGS3, arg[3]
#define ARGS5     ARGS4, arg[4]
#define ARGS6     ARGS5, arg[5]
#define ARGS7     ARGS6, arg[6]
#define ARGS8     ARGS7, arg[7]
#define ARGS9     ARGS8, arg[8]
#define ARGS10    ARGS9, arg[9]
#define ARGS11    ARGS10, arg[10]
#define ARGS12    ARGS11, arg[11]
#define ARGS13    ARGS12, arg[12]
#define ARGS14    ARGS13, arg[13]
#define V(a)      resolve_var(cfg, section, arg[(a)])
#define I(a)      atoi(V(a))
#define F(a)      atof(V(a))
#define C(a)      get_color(V(a))
#define B(a)      get_bitmap(V(a), bmp_type, target)
#define SCAN0(fn) \
      (sscanf(stmt, fn " (" " )") == 0)
#define SCAN(fn, arity) \
      (sscanf(stmt, fn " (" PAT##arity " )", ARGS##arity) == arity)
#define SCANLVAL(fn, arity) \
      (sscanf(stmt, PAT " = " fn " (" PAT##arity " )", lval, ARGS##arity) \
         == 1 + arity)

<<<<<<< HEAD


static void error(char const *msg, ...)
=======
static void fatal_error(char const *msg, ...)
>>>>>>> 1f7d02ea
{
   va_list ap;

   va_start(ap, msg);
   fprintf(stderr, "test_driver: ");
   vfprintf(stderr, msg, ap);
   fprintf(stderr, "\n");
   va_end(ap);
   exit(EXIT_FAILURE);
}

static char const *bmp_type_to_string(BmpType bmp_type)
{
   switch (bmp_type) {
      case SW: return "sw";
      case HW: return "hw";
   }
   return "error";
}

static ALLEGRO_BITMAP *create_fallback_bitmap(void)
{
   ALLEGRO_BITMAP *bmp = al_create_bitmap(256, 256);
   ALLEGRO_FONT *builtin_font = al_create_builtin_font();
   ALLEGRO_STATE state;

   if (!bmp) {
      fatal_error("couldn't create a backup bitmap");
   }
   if (!builtin_font) {
      fatal_error("couldn't create a builtin font");
   }
   al_store_state(&state, ALLEGRO_STATE_BITMAP);
   al_set_target_bitmap(bmp);
   al_clear_to_color(al_map_rgb_f(0.5, 0, 0));
   al_draw_text(builtin_font, al_map_rgb_f(1, 1, 1), 0, 0, 0, "fallback");
   al_restore_state(&state);
   al_destroy_font(builtin_font);

   return bmp;
}

static ALLEGRO_BITMAP *load_relative_bitmap(char const *filename, int flags)
{
   ALLEGRO_BITMAP *bmp;

   bmp = al_load_bitmap_flags(filename, flags);
   if (!bmp) {
      fprintf(stderr, "test_driver: failed to load %s\n", filename);
      bmp = create_fallback_bitmap();
   }
   return bmp;
}

static void load_bitmaps(ALLEGRO_CONFIG const *cfg, const char *section,
   BmpType bmp_type, int flags)
{
   int i = 0;
   ALLEGRO_CONFIG_ENTRY *iter;
   char const *key;
   char const *value;

   key = al_get_first_config_entry(cfg, section, &iter);
   while (key && i < MAX_BITMAPS) {
      value = al_get_config_value(cfg, section, key);

      bitmaps[i].name = al_ustr_new(key);
      bitmaps[i].bitmap[bmp_type] = load_relative_bitmap(value, flags);

      key = al_get_next_config_entry(&iter);
      i++;
   }

   if (i == MAX_BITMAPS)
      fatal_error("bitmap limit reached");

   num_global_bitmaps = i;
}

static ALLEGRO_BITMAP **reserve_local_bitmap(const char *name, BmpType bmp_type)
{
   int i;

   for (i = num_global_bitmaps; i < MAX_BITMAPS; i++) {
      if (!bitmaps[i].name) {
         bitmaps[i].name = al_ustr_new(name);
         return &bitmaps[i].bitmap[bmp_type];
      }
   }

   fatal_error("bitmap limit reached");
   return NULL;
}

static void unload_data(void)
{
   int i;

   for (i = 0; i < MAX_BITMAPS; i++) {
      al_ustr_free(bitmaps[i].name);
      al_destroy_bitmap(bitmaps[i].bitmap[0]);
      al_destroy_bitmap(bitmaps[i].bitmap[1]);
   }
   memset(bitmaps, 0, sizeof(bitmaps));

   for (i = 0; i < MAX_FONTS; i++) {
      al_ustr_free(fonts[i].name);
      al_destroy_font(fonts[i].font);
   }
   memset(fonts, 0, sizeof(fonts));

   num_global_bitmaps = 0;
}

static void set_target_reset(ALLEGRO_BITMAP *target)
{
   ALLEGRO_TRANSFORM ident;

   al_set_target_bitmap(target);
   al_clear_to_color(al_map_rgb(0, 0, 0));
   al_reset_clipping_rectangle();
   al_set_blender(ALLEGRO_ADD, ALLEGRO_ONE, ALLEGRO_ZERO);
   al_identity_transform(&ident);
   al_use_transform(&ident);
   al_orthographic_transform(&ident, 0, 0, -1, al_get_bitmap_width(target), al_get_bitmap_height(target), 1);
   al_use_projection_transform(&ident);
}

static char const *resolve_var(ALLEGRO_CONFIG const *cfg, char const *section,
   char const *v)
{
   char const *vv = al_get_config_value(cfg, section, v);
   return (vv) ? vv : v;
}

static bool get_bool(char const *value)
{
   return streq(value, "true") ? true
      : streq(value, "false") ? false
      : atoi(value);
}

static ALLEGRO_COLOR get_color(char const *value)
{
   int r, g, b, a;

   if (sscanf(value, "#%02x%02x%02x%02x", &r, &g, &b, &a) == 4)
      return al_map_rgba(r, g, b, a);
   if (sscanf(value, "#%02x%02x%02x", &r, &g, &b) == 3)
      return al_map_rgb(r, g, b);
   return al_color_name(value);
}

static ALLEGRO_BITMAP *get_bitmap(char const *value, BmpType bmp_type,
   ALLEGRO_BITMAP *target)
{
   int i;

   for (i = 0; i < MAX_BITMAPS; i++) {
      if (bitmaps[i].name && streq(al_cstr(bitmaps[i].name), value))
         return bitmaps[i].bitmap[bmp_type];
   }

   if (streq(value, "target"))
      return target;

   if (streq(value, "0") || streq(value, "NULL"))
      return NULL;

   fatal_error("undefined bitmap: %s", value);
   return NULL;
}

static int get_load_bitmap_flag(char const *value)
{
   if (streq(value, "ALLEGRO_NO_PREMULTIPLIED_ALPHA"))
      return ALLEGRO_NO_PREMULTIPLIED_ALPHA;
   if (streq(value, "ALLEGRO_KEEP_INDEX"))
      return ALLEGRO_KEEP_INDEX;
   return atoi(value);
}

static int get_draw_bitmap_flag(char const *value)
{
   if (streq(value, "ALLEGRO_FLIP_HORIZONTAL"))
      return ALLEGRO_FLIP_HORIZONTAL;
   if (streq(value, "ALLEGRO_FLIP_VERTICAL"))
      return ALLEGRO_FLIP_VERTICAL;
   if (streq(value, "ALLEGRO_FLIP_VERTICAL|ALLEGRO_FLIP_HORIZONTAL"))
      return ALLEGRO_FLIP_VERTICAL|ALLEGRO_FLIP_HORIZONTAL;
   if (streq(value, "ALLEGRO_FLIP_HORIZONTAL|ALLEGRO_FLIP_VERTICAL"))
      return ALLEGRO_FLIP_HORIZONTAL|ALLEGRO_FLIP_VERTICAL;
   return atoi(value);
}

static int get_blender_op(char const *value)
{
   return streq(value, "ALLEGRO_ADD") ? ALLEGRO_ADD
      : streq(value, "ALLEGRO_DEST_MINUS_SRC") ? ALLEGRO_DEST_MINUS_SRC
      : streq(value, "ALLEGRO_SRC_MINUS_DEST") ? ALLEGRO_SRC_MINUS_DEST
      : atoi(value);
}

static int get_blend_factor(char const *value)
{
   return streq(value, "ALLEGRO_ZERO") ? ALLEGRO_ZERO
      : streq(value, "ALLEGRO_ONE") ? ALLEGRO_ONE
      : streq(value, "ALLEGRO_ALPHA") ? ALLEGRO_ALPHA
      : streq(value, "ALLEGRO_INVERSE_ALPHA") ? ALLEGRO_INVERSE_ALPHA
      : streq(value, "ALLEGRO_SRC_COLOR") ? ALLEGRO_SRC_COLOR
      : streq(value, "ALLEGRO_DEST_COLOR") ? ALLEGRO_DEST_COLOR
      : streq(value, "ALLEGRO_INVERSE_SRC_COLOR") ? ALLEGRO_INVERSE_SRC_COLOR
      : streq(value, "ALLEGRO_INVERSE_DEST_COLOR") ? ALLEGRO_INVERSE_DEST_COLOR
      : streq(value, "ALLEGRO_CONST_COLOR") ? ALLEGRO_CONST_COLOR
      : streq(value, "ALLEGRO_INVERSE_CONST_COLOR") ? ALLEGRO_INVERSE_CONST_COLOR
      : atoi(value);
}

static ALLEGRO_TRANSFORM *get_transform(const char *name)
{
   int i;

   for (i = 0; i < MAX_TRANS; i++) {
      if (!transforms[i].name) {
         transforms[i].name = al_ustr_new(name);
         al_identity_transform(&transforms[i].transform);
         return &transforms[i].transform;
      }

      if (transforms[i].name && streq(al_cstr(transforms[i].name), name))
         return &transforms[i].transform;
   }

   fatal_error("transforms limit reached");
   return NULL;
}

static int get_pixel_format(char const *v)
{
   int format = streq(v, "ALLEGRO_PIXEL_FORMAT_ANY") ? ALLEGRO_PIXEL_FORMAT_ANY
      : streq(v, "ALLEGRO_PIXEL_FORMAT_ANY_NO_ALPHA") ? ALLEGRO_PIXEL_FORMAT_ANY_NO_ALPHA
      : streq(v, "ALLEGRO_PIXEL_FORMAT_ANY_WITH_ALPHA") ? ALLEGRO_PIXEL_FORMAT_ANY_WITH_ALPHA
      : streq(v, "ALLEGRO_PIXEL_FORMAT_ANY_15_NO_ALPHA") ? ALLEGRO_PIXEL_FORMAT_ANY_15_NO_ALPHA
      : streq(v, "ALLEGRO_PIXEL_FORMAT_ANY_16_NO_ALPHA") ? ALLEGRO_PIXEL_FORMAT_ANY_16_NO_ALPHA
      : streq(v, "ALLEGRO_PIXEL_FORMAT_ANY_16_WITH_ALPHA") ? ALLEGRO_PIXEL_FORMAT_ANY_16_WITH_ALPHA
      : streq(v, "ALLEGRO_PIXEL_FORMAT_ANY_24_NO_ALPHA") ? ALLEGRO_PIXEL_FORMAT_ANY_24_NO_ALPHA
      : streq(v, "ALLEGRO_PIXEL_FORMAT_ANY_32_NO_ALPHA") ? ALLEGRO_PIXEL_FORMAT_ANY_32_NO_ALPHA
      : streq(v, "ALLEGRO_PIXEL_FORMAT_ANY_32_WITH_ALPHA") ? ALLEGRO_PIXEL_FORMAT_ANY_32_WITH_ALPHA
      : streq(v, "ALLEGRO_PIXEL_FORMAT_ARGB_8888") ? ALLEGRO_PIXEL_FORMAT_ARGB_8888
      : streq(v, "ALLEGRO_PIXEL_FORMAT_RGBA_8888") ? ALLEGRO_PIXEL_FORMAT_RGBA_8888
      : streq(v, "ALLEGRO_PIXEL_FORMAT_ARGB_4444") ? ALLEGRO_PIXEL_FORMAT_ARGB_4444
      : streq(v, "ALLEGRO_PIXEL_FORMAT_RGB_888") ? ALLEGRO_PIXEL_FORMAT_RGB_888
      : streq(v, "ALLEGRO_PIXEL_FORMAT_RGB_565") ? ALLEGRO_PIXEL_FORMAT_RGB_565
      : streq(v, "ALLEGRO_PIXEL_FORMAT_RGB_555") ? ALLEGRO_PIXEL_FORMAT_RGB_555
      : streq(v, "ALLEGRO_PIXEL_FORMAT_RGBA_5551") ? ALLEGRO_PIXEL_FORMAT_RGBA_5551
      : streq(v, "ALLEGRO_PIXEL_FORMAT_ARGB_1555") ? ALLEGRO_PIXEL_FORMAT_ARGB_1555
      : streq(v, "ALLEGRO_PIXEL_FORMAT_ABGR_8888") ? ALLEGRO_PIXEL_FORMAT_ABGR_8888
      : streq(v, "ALLEGRO_PIXEL_FORMAT_XBGR_8888") ? ALLEGRO_PIXEL_FORMAT_XBGR_8888
      : streq(v, "ALLEGRO_PIXEL_FORMAT_BGR_888") ? ALLEGRO_PIXEL_FORMAT_BGR_888
      : streq(v, "ALLEGRO_PIXEL_FORMAT_BGR_565") ? ALLEGRO_PIXEL_FORMAT_BGR_565
      : streq(v, "ALLEGRO_PIXEL_FORMAT_BGR_555") ? ALLEGRO_PIXEL_FORMAT_BGR_555
      : streq(v, "ALLEGRO_PIXEL_FORMAT_RGBX_8888") ? ALLEGRO_PIXEL_FORMAT_RGBX_8888
      : streq(v, "ALLEGRO_PIXEL_FORMAT_XRGB_8888") ? ALLEGRO_PIXEL_FORMAT_XRGB_8888
      : streq(v, "ALLEGRO_PIXEL_FORMAT_ABGR_F32") ? ALLEGRO_PIXEL_FORMAT_ABGR_F32
      : streq(v, "ALLEGRO_PIXEL_FORMAT_ABGR_8888_LE") ? ALLEGRO_PIXEL_FORMAT_ABGR_8888_LE
      : streq(v, "ALLEGRO_PIXEL_FORMAT_RGBA_4444") ? ALLEGRO_PIXEL_FORMAT_RGBA_4444
      : streq(v, "ALLEGRO_PIXEL_FORMAT_COMPRESSED_RGBA_DXT1") ? ALLEGRO_PIXEL_FORMAT_COMPRESSED_RGBA_DXT1
      : streq(v, "ALLEGRO_PIXEL_FORMAT_COMPRESSED_RGBA_DXT3") ? ALLEGRO_PIXEL_FORMAT_COMPRESSED_RGBA_DXT3
      : streq(v, "ALLEGRO_PIXEL_FORMAT_COMPRESSED_RGBA_DXT5") ? ALLEGRO_PIXEL_FORMAT_COMPRESSED_RGBA_DXT5
      : -1;
   if (format == -1)
      fatal_error("invalid format: %s", v);
   return format;
}

static int get_lock_bitmap_flags(char const *v)
{
   return streq(v, "ALLEGRO_LOCK_READWRITE") ? ALLEGRO_LOCK_READWRITE
      : streq(v, "ALLEGRO_LOCK_READONLY") ? ALLEGRO_LOCK_READONLY
      : streq(v, "ALLEGRO_LOCK_WRITEONLY") ? ALLEGRO_LOCK_WRITEONLY
      : atoi(v);
}

static int get_bitmap_flags(char const *v)
{
   return streq(v, "ALLEGRO_MEMORY_BITMAP") ? ALLEGRO_MEMORY_BITMAP
      : streq(v, "ALLEGRO_VIDEO_BITMAP") ? ALLEGRO_VIDEO_BITMAP
      : atoi(v);
}

static void fill_lock_region(LockRegion *lr, float alphafactor, bool blended)
{
   int x, y;
   float r, g, b, a;
   ALLEGRO_COLOR c;

   for (y = 0; y < lr->h; y++) {
      for (x = 0; x < lr->w; x++) {
         /* -1 to make the last pixel use the full color, allows easier
          * manual inspection of the test results as we have a fixed
          * color on each side.
          */
         r = (float)x / (lr->w - 1);
         b = (float)y / (lr->h - 1);
         g = r*b;
         a = r * alphafactor;
         c = al_map_rgba_f(r, g, b, a);
         if (blended)
            al_put_blended_pixel(lr->x + x, lr->y + y, c);
         else
            al_put_pixel(lr->x + x, lr->y + y, c);
      }
   }
}

static int get_load_font_flags(char const *v)
{
   return streq(v, "ALLEGRO_NO_PREMULTIPLIED_ALPHA") ? ALLEGRO_NO_PREMULTIPLIED_ALPHA
      : streq(v, "ALLEGRO_TTF_NO_KERNING") ? ALLEGRO_TTF_NO_KERNING
      : streq(v, "ALLEGRO_TTF_MONOCHROME") ? ALLEGRO_TTF_MONOCHROME
      : atoi(v);
}

static void load_fonts(ALLEGRO_CONFIG const *cfg, const char *section)
{
#define MAXBUF    80

   int i = 0;
   ALLEGRO_CONFIG_ENTRY *iter;
   char const *key;
   char arg[14][MAXBUF];

   key = al_get_first_config_entry(cfg, section, &iter);
   while (key && i < MAX_FONTS) {
      char const *stmt = al_get_config_value(cfg, section, key);
      ALLEGRO_FONT *font = NULL;
      bool load_stmt = false;

      if (SCAN("al_load_font", 3)) {
         font = al_load_font(V(0), I(1), get_load_font_flags(V(2)));
         load_stmt = true;
      }
      else if (SCAN("al_load_ttf_font", 3)) {
         font = al_load_ttf_font(V(0), I(1), get_load_font_flags(V(2)));
         load_stmt = true;
      }
      else if (SCAN("al_load_ttf_font_stretch", 4)) {
         font = al_load_ttf_font_stretch(V(0), I(1), I(2),
            get_load_font_flags(V(3)));
         load_stmt = true;
      }
      else if (SCAN0("al_create_builtin_font")) {
         font = al_create_builtin_font();
         load_stmt = true;
      }

      if (load_stmt) {
         if (!font) {
            fatal_error("failed to load font: %s", key);
         }
         fonts[i].name = al_ustr_new(key);
         fonts[i].font = font;
         i++;
      }

      key = al_get_next_config_entry(&iter);
   }

   if (i == MAX_FONTS)
      fatal_error("font limit reached");

#undef MAXBUF
}

static ALLEGRO_FONT *get_font(char const *name)
{
   int i;

   for (i = 0; i < MAX_FONTS; i++) {
      if (fonts[i].name && streq(al_cstr(fonts[i].name), name))
         return fonts[i].font;
   }

   fatal_error("undefined font: %s", name);
   return NULL;
}

static int get_font_align(char const *value)
{
   return streq(value, "ALLEGRO_ALIGN_LEFT") ? ALLEGRO_ALIGN_LEFT
      : streq(value, "ALLEGRO_ALIGN_CENTRE") ? ALLEGRO_ALIGN_CENTRE
      : streq(value, "ALLEGRO_ALIGN_RIGHT") ? ALLEGRO_ALIGN_RIGHT
      : streq(value, "ALLEGRO_ALIGN_INTEGER") ? ALLEGRO_ALIGN_INTEGER
      : streq(value, "ALLEGRO_ALIGN_LEFT|ALLEGRO_ALIGN_INTEGER")
         ? ALLEGRO_ALIGN_LEFT | ALLEGRO_ALIGN_INTEGER
      : streq(value, "ALLEGRO_ALIGN_RIGHT|ALLEGRO_ALIGN_INTEGER")
         ? ALLEGRO_ALIGN_RIGHT | ALLEGRO_ALIGN_INTEGER
      : streq(value, "ALLEGRO_ALIGN_CENTRE|ALLEGRO_ALIGN_INTEGER")
         ? ALLEGRO_ALIGN_CENTRE | ALLEGRO_ALIGN_INTEGER
      : atoi(value);
}

static void set_config_int(ALLEGRO_CONFIG *cfg, char const *section,
   char const *var, int value)
{
   char buf[40];
   sprintf(buf, "%d", value);
   al_set_config_value(cfg, section, var, buf);
}

static void set_config_float(ALLEGRO_CONFIG *cfg, char const *section,
   char const *var, float value)
{
   char buf[40];
   sprintf(buf, "%f", value);
   al_set_config_value(cfg, section, var, buf);
}

static void fill_vertices(ALLEGRO_CONFIG const *cfg, char const *name)
{
#define MAXBUF    80

   char const *value;
   char buf[MAXBUF];
   float x, y, z;
   float u, v;
   int i;

   memset(vertices, 0, sizeof(vertices));

   for (i = 0; i < MAX_VERTICES; i++) {
      sprintf(buf, "v%d", i);
      value = al_get_config_value(cfg, name, buf);
      if (!value)
         return;

      if (sscanf(value, " %f , %f , %f ; %f , %f ; %s",
            &x, &y, &z, &u, &v, buf) == 6) {
         vertices[i].x = x;
         vertices[i].y = y;
         vertices[i].z = z;
         vertices[i].u = u;
         vertices[i].v = v;
         vertices[i].color = get_color(buf);
      }
   }

#undef MAXBUF
}

static void fill_simple_vertices(ALLEGRO_CONFIG const *cfg, char const *name)
{
#define MAXBUF    80

   char const *value;
   char buf[MAXBUF];
   float x, y;
   int i;

   memset(simple_vertices, 0, sizeof(simple_vertices));

   for (i = 0; i < MAX_VERTICES; i++) {
      sprintf(buf, "v%d", i);
      value = al_get_config_value(cfg, name, buf);
      if (!value)
         break;

      if (sscanf(value, " %f , %f", &x, &y) == 2) {
         simple_vertices[2*i + 0] = x;
         simple_vertices[2*i + 1] = y;
      }
   }

   num_simple_vertices = i;

#undef MAXBUF
}

static void fill_vertex_counts(ALLEGRO_CONFIG const *cfg, char const *name)
{
#define MAXBUF    80

   char const *value;
   char buf[MAXBUF];
   int count;
   int i;

   memset(vertex_counts, 0, sizeof(vertex_counts));

   for (i = 0; i < MAX_POLYGONS; i++) {
      sprintf(buf, "p%d", i);
      value = al_get_config_value(cfg, name, buf);
      if (!value)
         break;

      if (sscanf(value, " %d ", &count) == 1) {
         vertex_counts[i] = count;
      }
   }

#undef MAXBUF
}

static int get_prim_type(char const *value)
{
   return streq(value, "ALLEGRO_PRIM_POINT_LIST") ? ALLEGRO_PRIM_POINT_LIST
      : streq(value, "ALLEGRO_PRIM_LINE_LIST") ? ALLEGRO_PRIM_LINE_LIST
      : streq(value, "ALLEGRO_PRIM_LINE_STRIP") ? ALLEGRO_PRIM_LINE_STRIP
      : streq(value, "ALLEGRO_PRIM_LINE_LOOP") ? ALLEGRO_PRIM_LINE_LOOP
      : streq(value, "ALLEGRO_PRIM_TRIANGLE_LIST") ? ALLEGRO_PRIM_TRIANGLE_LIST
      : streq(value, "ALLEGRO_PRIM_TRIANGLE_STRIP") ? ALLEGRO_PRIM_TRIANGLE_STRIP
      : streq(value, "ALLEGRO_PRIM_TRIANGLE_FAN") ? ALLEGRO_PRIM_TRIANGLE_FAN
      : atoi(value);
}

static int get_line_join(char const *value)
{
   return streq(value, "ALLEGRO_LINE_JOIN_NONE") ? ALLEGRO_LINE_JOIN_NONE
      : streq(value, "ALLEGRO_LINE_JOIN_BEVEL") ? ALLEGRO_LINE_JOIN_BEVEL
      : streq(value, "ALLEGRO_LINE_JOIN_ROUND") ? ALLEGRO_LINE_JOIN_ROUND
      : streq(value, "ALLEGRO_LINE_JOIN_MITER") ? ALLEGRO_LINE_JOIN_MITER
      : atoi(value);
}

static int get_line_cap(char const *value)
{
   return streq(value, "ALLEGRO_LINE_CAP_NONE") ? ALLEGRO_LINE_CAP_NONE
      : streq(value, "ALLEGRO_LINE_CAP_SQUARE") ? ALLEGRO_LINE_CAP_SQUARE
      : streq(value, "ALLEGRO_LINE_CAP_ROUND") ? ALLEGRO_LINE_CAP_ROUND
      : streq(value, "ALLEGRO_LINE_CAP_TRIANGLE") ? ALLEGRO_LINE_CAP_TRIANGLE
      : streq(value, "ALLEGRO_LINE_CAP_CLOSED") ? ALLEGRO_LINE_CAP_CLOSED
      : atoi(value);
}

/* FNV-1a algorithm, parameters from:
 * http://www.isthe.com/chongo/tech/comp/fnv/index.html
 */
#define FNV_OFFSET_BASIS   2166136261UL
#define FNV_PRIME          16777619

static uint32_t hash_bitmap(ALLEGRO_BITMAP *bmp)
{
   ALLEGRO_LOCKED_REGION *lr;
   int x, y, w, h;
   uint32_t hash;

   w = al_get_bitmap_width(bmp);
   h = al_get_bitmap_height(bmp);
   hash = FNV_OFFSET_BASIS;

   lr = al_lock_bitmap(bmp, ALLEGRO_PIXEL_FORMAT_ABGR_8888_LE,
      ALLEGRO_LOCK_READONLY);

   for (y = 0; y < h; y++) {
      /* Oops, I unintentially committed the first version of this with signed
       * chars and computing in BGRA order, so leave it like that so we don't
       * have to update a bunch of old hashes.
       */
      signed char const *data = ((signed char const *)lr->data) + y*lr->pitch;
      for (x = 0; x < w; x++) {
         hash ^= data[x*4 + 3]; hash *= FNV_PRIME;
         hash ^= data[x*4 + 2]; hash *= FNV_PRIME;
         hash ^= data[x*4 + 1]; hash *= FNV_PRIME;
         hash ^= data[x*4 + 0]; hash *= FNV_PRIME;
      }
   }

   al_unlock_bitmap(bmp);

   return hash;
}

/* Image "signature" I just made up:
 * We take the average intensity of 7x7 patches centred at 9x9 grid points on
 * the image.  Each of these values is reduced down to 6 bits so it can be
 * represented by one printable character in base64 encoding.  This gives a
 * reasonable signature length.
 */

#define SIG_GRID  9
#define SIG_LEN   (SIG_GRID * SIG_GRID)
#define SIG_LENZ  (SIG_LEN + 1)

static int patch_intensity(ALLEGRO_BITMAP *bmp, int cx, int cy)
{
   float sum = 0.0;
   int x, y;

   for (y = -3; y <= 3; y++) {
      for (x = -3; x <= 3; x++) {
         ALLEGRO_COLOR c = al_get_pixel(bmp, cx + x, cy + y);
         sum += c.r + c.g + c.b;
      }
   }

   return 255 * sum/(7*7*3);
}

static char const base64[64] =
   "0123456789ABCDEFGHIJKLMNOPQRSTUVWXYZabcdefghijklmnopqrstuvwxyz+/";

static int base64_decode(char c)
{
   if (c >= '0' && c <= '9') return c - '0';
   if (c >= 'A' && c <= 'Z') return 10 + (c - 'A');
   if (c >= 'a' && c <= 'z') return 36 + (c - 'a');
   if (c == '+') return 62;
   if (c == '/') return 63;
   fatal_error("invalid base64 character: %c", c);
   return -1;
}

static void compute_signature(ALLEGRO_BITMAP *bmp, char sig[SIG_LENZ])
{
   int w = al_get_bitmap_width(bmp);
   int h = al_get_bitmap_height(bmp);
   int x, y;
   int n = 0;

   al_lock_bitmap(bmp, ALLEGRO_PIXEL_FORMAT_ANY, ALLEGRO_LOCK_READONLY);

   for (y = 0; y < SIG_GRID; y++) {
      for (x = 0; x < SIG_GRID; x++) {
         int cx = (1 + x) * w/(1 + SIG_GRID);
         int cy = (1 + y) * h/(1 + SIG_GRID);
         int level = patch_intensity(bmp, cx, cy);
         sig[n] = base64[level >> 2];
         n++;
      }
   }

   sig[n] = '\0';

   al_unlock_bitmap(bmp);
}

static bool similar_signatures(char const sig1[SIG_LEN], char const sig2[SIG_LEN])
{
   int correct = 0;
   int i;

   for (i = 0; i < SIG_LEN; i++) {
      int q1 = base64_decode(sig1[i]);
      int q2 = base64_decode(sig2[i]);

      /* A difference of one quantisation level could be because two values
       * which were originally close by straddled a quantisation boundary.
       * A difference of two quantisation levels is a significant deviation.
       */
      if (abs(q1 - q2) > 1)
         return false;

      correct++;
   }

   return ((float)correct / SIG_LEN) > 0.95;
}

static void check_hash(ALLEGRO_CONFIG const *cfg, char const *testname,
   ALLEGRO_BITMAP *bmp, BmpType bmp_type)
{
   char const *bt = bmp_type_to_string(bmp_type);
   char hash[16];
   char sig[SIG_LENZ];
   char const *exp;
   char const *sigexp;

   exp = al_get_config_value(cfg, testname, "hash");

   sigexp = al_get_config_value(cfg, testname, "sig");

   if (exp && streq(exp, "off")) {
      printf("OK   %s [%s] - hash check off\n", testname, bt);
      passed_tests++;
      return;
   }

   sprintf(hash, "%08x", hash_bitmap(bmp));
   compute_signature(bmp, sig);

   if (verbose) {
      printf("hash=%s\n", hash);
      printf("sig=%s\n", sig);
   }

   if (!exp && !sigexp) {
      printf("NEW  %s [%s] - hash=%s; sig=%s\n",
         testname, bt, hash, sig);
      return;
   }

   if (exp && streq(hash, exp)) {
      printf("OK   %s [%s]\n", testname, bt);
      passed_tests++;
      return;
   }

   if (sigexp && strlen(sigexp) != SIG_LEN) {
      printf("WARNING: ignoring bad signature: %s\n", sigexp);
      sigexp = NULL;
   }

   if (sigexp && similar_signatures(sig, sigexp)) {
      printf("OK   %s [%s] - by signature\n", testname, bt);
      passed_tests++;
      return;
   }

   printf("FAIL %s [%s] - hash=%s\n", testname, bt, hash);
   failed_tests++;
}

static double bitmap_dissimilarity(ALLEGRO_BITMAP *bmp1, ALLEGRO_BITMAP *bmp2)
{
   ALLEGRO_LOCKED_REGION *lr1;
   ALLEGRO_LOCKED_REGION *lr2;
   int x, y, w, h;
   double sqerr = 0.0;

   lr1 = al_lock_bitmap(bmp1, ALLEGRO_PIXEL_FORMAT_RGBA_8888,
      ALLEGRO_LOCK_READONLY);
   lr2 = al_lock_bitmap(bmp2, ALLEGRO_PIXEL_FORMAT_RGBA_8888,
      ALLEGRO_LOCK_READONLY);

   w = al_get_bitmap_width(bmp1);
   h = al_get_bitmap_height(bmp1);

   for (y = 0; y < h; y++) {
      char const *data1 = ((char const *)lr1->data) + y*lr1->pitch;
      char const *data2 = ((char const *)lr2->data) + y*lr2->pitch;

      for (x = 0; x < w*4; x++) {
         double err = (double)data1[x] - (double)data2[x];
         sqerr += err*err;
      }
   }

   al_unlock_bitmap(bmp1);
   al_unlock_bitmap(bmp2);

   return sqrt(sqerr / (w*h*4.0));
}

static void check_similarity(ALLEGRO_CONFIG const *cfg,
   char const *testname,
   ALLEGRO_BITMAP *bmp1, ALLEGRO_BITMAP *bmp2, BmpType bmp_type, bool reliable)
{
   char const *bt = bmp_type_to_string(bmp_type);
   double rms = bitmap_dissimilarity(bmp1, bmp2);
   double tolerance;
   char const *value;
   
   if (bmp_type == HW) {
      char const *exp = al_get_config_value(cfg, testname, "hash_hw");
      char const *sigexp = al_get_config_value(cfg, testname, "sig_hw");
      char hash[16];
      char sig[SIG_LENZ];
      sprintf(hash, "%08x", hash_bitmap(bmp1));
      if (exp && streq(hash, exp)) {
         printf("OK   %s [%s]\n", testname, bt);
         passed_tests++;
         return;
      }

      if (sigexp && strlen(sigexp) != SIG_LEN) {
         printf("WARNING: ignoring bad signature: %s\n", sigexp);
         sigexp = NULL;
      }

      compute_signature(bmp1, sig);

      if (sigexp && similar_signatures(sig, sigexp)) {
         printf("OK   %s [%s] - by signature\n", testname, bt);
         passed_tests++;
         return;
      }
   }

   /* The default cutoff is "empirically determined" only. */
   if ((value = al_get_config_value(cfg, testname, "tolerance")))
      tolerance = atof(value);
   else
      tolerance = 17.5;

   if (rms <= tolerance) {
      if (reliable)
         printf("OK   %s [%s]\n", testname, bt);
      else
         printf("OK?  %s [%s]\n", testname, bt);
      passed_tests++;
   }
   else {
      char const *exp = al_get_config_value(cfg, testname, "hash");
      char hash[16];
      char sig[SIG_LENZ];
      sprintf(hash, "%08x", hash_bitmap(bmp1));

      if (exp && streq(hash, exp)) {
         printf("OK   %s [%s]\n", testname, bt);
         passed_tests++;
         return;
      }

      printf("FAIL %s [%s] - RMS error is %g\n", testname, bt, rms);
      printf("hash_hw=%s\n", hash);
      compute_signature(bmp1, sig);
      printf("sig_hw=%s\n", sig);
      failed_tests++;
   }
}

static void do_test(ALLEGRO_CONFIG *cfg, char const *testname,
   ALLEGRO_BITMAP *target, int bmp_type, bool reliable)
{
#define MAXBUF    80

   const char *section = testname;
   int op;
   char const *stmt;
   char buf[MAXBUF];
   char arg[14][MAXBUF];
   char lval[MAXBUF];
   int i;

   if (verbose) {
      /* So in case it segfaults, we know which test to re-run. */
      printf("\nRunning %s [%s].\n", testname, bmp_type_to_string(bmp_type));
      fflush(stdout);
   }

   set_target_reset(target);

   for (op = 0; ; op++) {
      sprintf(buf, "op%d", op);
      stmt = al_get_config_value(cfg, testname, buf);
      if (!stmt) {
         /* Check for a common mistake. */
         sprintf(buf, "op%d", op+1);
         stmt = al_get_config_value(cfg, testname, buf);
         if (!stmt)
            break;
         printf("WARNING: op%d skipped, continuing at op%d\n", op, op+1);
         op++;
      }

      if (verbose > 1)
         printf("# %s\n", stmt);

      if (streq(stmt, ""))
         continue;

      if (SCAN("al_set_target_bitmap", 1)) {
         al_set_target_bitmap(B(0));
         continue;
      }

      if (SCAN("al_set_clipping_rectangle", 4)) {
         al_set_clipping_rectangle(I(0), I(1), I(2), I(3));
         continue;
      }

      if (SCAN("al_set_blender", 3)) {
         al_set_blender(
            get_blender_op(V(0)),
            get_blend_factor(V(1)),
            get_blend_factor(V(2)));
         continue;
      }

      if (SCAN("al_set_separate_blender", 6)) {
         al_set_separate_blender(
            get_blender_op(V(0)),
            get_blend_factor(V(1)),
            get_blend_factor(V(2)),
            get_blender_op(V(3)),
            get_blend_factor(V(4)),
            get_blend_factor(V(5)));
         continue;
      }

      if (SCAN("al_set_new_bitmap_flags", 1)) {
         al_set_new_bitmap_flags(get_bitmap_flags(V(0)));
         continue;
      }

      if (SCAN("al_set_new_bitmap_format", 1)) {
         al_set_new_bitmap_format(get_pixel_format(V(0)));
         continue;
      }

      if (SCAN("al_clear_to_color", 1)) {
         al_clear_to_color(C(0));
         continue;
      }

      if (SCANLVAL("al_clone_bitmap", 1)) {
         ALLEGRO_BITMAP **bmp = reserve_local_bitmap(lval, bmp_type);
         (*bmp) = al_clone_bitmap(B(0));
         continue;
      }

      if (SCAN("al_draw_bitmap", 4)) {
         al_draw_bitmap(B(0), F(1), F(2),
            get_draw_bitmap_flag(V(3)));
         continue;
      }

      if (SCAN("al_draw_tinted_bitmap", 5)) {
         al_draw_tinted_bitmap(B(0), C(1), F(2), F(3),
            get_draw_bitmap_flag(V(4)));
         continue;
      }

      if (SCAN("al_draw_bitmap_region", 8)) {
         al_draw_bitmap_region(B(0),
            F(1), F(2), F(3), F(4), F(5), F(6),
            get_draw_bitmap_flag(V(7)));
         continue;
      }

      if (SCAN("al_draw_tinted_bitmap_region", 9)) {
         al_draw_tinted_bitmap_region(B(0), C(1),
            F(2), F(3), F(4), F(5), F(6), F(7),
            get_draw_bitmap_flag(V(8)));
         continue;
      }

      if (SCAN("al_draw_rotated_bitmap", 7)) {
         al_draw_rotated_bitmap(B(0), F(1), F(2), F(3), F(4), F(5),
            get_draw_bitmap_flag(V(6)));
         continue;
      }

      if (SCAN("al_draw_tinted_rotated_bitmap", 8)) {
         al_draw_tinted_rotated_bitmap(B(0), C(1),
            F(2), F(3), F(4), F(5), F(6),
            get_draw_bitmap_flag(V(7)));
         continue;
      }

      if (SCAN("al_draw_scaled_bitmap", 10)) {
         al_draw_scaled_bitmap(B(0),
            F(1), F(2), F(3), F(4), F(5), F(6), F(7), F(8),
            get_draw_bitmap_flag(V(9)));
         continue;
      }

      if (SCAN("al_draw_tinted_scaled_bitmap", 11)) {
         al_draw_tinted_scaled_bitmap(B(0), C(1),
            F(2), F(3), F(4), F(5), F(6), F(7), F(8), F(9),
            get_draw_bitmap_flag(V(10)));
         continue;
      }

      if (SCAN("al_draw_scaled_rotated_bitmap", 9)) {
         al_draw_scaled_rotated_bitmap(B(0),
            F(1), F(2), F(3), F(4), F(5), F(6), F(7),
            get_draw_bitmap_flag(V(8)));
         continue;
      }

      if (SCAN("al_draw_tinted_scaled_rotated_bitmap", 10)) {
         al_draw_tinted_scaled_rotated_bitmap(B(0), C(1),
            F(2), F(3), F(4), F(5), F(6), F(7), F(8),
            get_draw_bitmap_flag(V(9)));
         continue;
      }
      
      if (SCAN("al_draw_tinted_scaled_rotated_bitmap_region", 14)) {
         al_draw_tinted_scaled_rotated_bitmap_region(B(0), F(1), F(2),
            F(3), F(4), C(5),
            F(6), F(7), F(8), F(9), F(10), F(11), F(12),
            get_draw_bitmap_flag(V(13)));
         continue;
      }

      if (SCAN("al_draw_pixel", 3)) {
         al_draw_pixel(F(0), F(1), C(2));
         continue;
      }

      if (SCAN("al_put_pixel", 3)) {
         al_put_pixel(I(0), I(1), C(2));
         continue;
      }

      if (SCAN("al_put_blended_pixel", 3)) {
         al_put_blended_pixel(I(0), I(1), C(2));
         continue;
      }

      if (SCANLVAL("al_create_bitmap", 2)) {
         ALLEGRO_BITMAP **bmp = reserve_local_bitmap(lval, bmp_type);
         (*bmp) = al_create_bitmap(I(0), I(1));
         continue;
      }

      if (SCANLVAL("al_create_sub_bitmap", 5)) {
         ALLEGRO_BITMAP **bmp = reserve_local_bitmap(lval, bmp_type);
         (*bmp) = al_create_sub_bitmap(B(0), I(1), I(2), I(3), I(4));
         continue;
      }

      if (SCANLVAL("al_load_bitmap", 1)) {
         ALLEGRO_BITMAP **bmp = reserve_local_bitmap(lval, bmp_type);
         (*bmp) = load_relative_bitmap(V(0), 0);
         continue;
      }
      if (SCANLVAL("al_load_bitmap_flags", 2)) {
         ALLEGRO_BITMAP **bmp = reserve_local_bitmap(lval, bmp_type);
         (*bmp) = load_relative_bitmap(V(0), get_load_bitmap_flag(V(1)));
         continue;
      }
      if (SCAN("al_save_bitmap", 2)) {
         if (!al_save_bitmap(V(0), B(1))) {
            fatal_error("failed to save %s", V(0));
         }
         continue;
      }

      if (SCAN("al_hold_bitmap_drawing", 1)) {
         al_hold_bitmap_drawing(get_bool(V(0)));
         continue;
      }

      /* Transformations */
      if (SCAN("al_copy_transform", 2)) {
         al_copy_transform(get_transform(V(0)), get_transform(V(1)));
         continue;
      }
      if (SCAN("al_use_transform", 1)) {
         al_use_transform(get_transform(V(0)));
         continue;
      }
      if (SCAN("al_build_transform", 6)) {
         al_build_transform(get_transform(V(0)), F(1), F(2), F(3), F(4), F(5));
         continue;
      }
      if (SCAN("al_translate_transform", 3)) {
         al_translate_transform(get_transform(V(0)), F(1), F(2));
         continue;
      }
      if (SCAN("al_scale_transform", 3)) {
         al_scale_transform(get_transform(V(0)), F(1), F(2));
         continue;
      }
      if (SCAN("al_rotate_transform", 2)) {
         al_rotate_transform(get_transform(V(0)), F(1));
         continue;
      }
      if (SCAN("al_compose_transform", 2)) {
         al_compose_transform(get_transform(V(0)), get_transform(V(1)));
         continue;
      }

      /* Conversion */
      if (SCAN("al_convert_bitmap", 1)) {
         ALLEGRO_BITMAP *bmp = B(0);
         al_convert_bitmap(bmp);
         continue;
      }

      /* Locking */
      if (SCAN("al_lock_bitmap", 3)) {
         ALLEGRO_BITMAP *bmp = B(0);
         lock_region.x = 0;
         lock_region.y = 0;
         lock_region.w = al_get_bitmap_width(bmp);
         lock_region.h = al_get_bitmap_height(bmp);
         lock_region.lr = al_lock_bitmap(bmp,
            get_pixel_format(V(1)),
            get_lock_bitmap_flags(V(2)));
         continue;
      }
      if (SCAN("al_lock_bitmap_region", 7)) {
         ALLEGRO_BITMAP *bmp = B(0);
         lock_region.x = I(1);
         lock_region.y = I(2);
         lock_region.w = I(3);
         lock_region.h = I(4);
         lock_region.lr = al_lock_bitmap_region(bmp,
            lock_region.x, lock_region.y,
            lock_region.w, lock_region.h,
            get_pixel_format(V(5)),
            get_lock_bitmap_flags(V(6)));
         continue;
      }
      if (SCAN("al_unlock_bitmap", 1)) {
         al_unlock_bitmap(B(0));
         lock_region.lr = NULL;
         continue;
      }
      if (SCAN("fill_lock_region", 2)) {
         fill_lock_region(&lock_region, F(0), get_bool(V(1)));
         continue;
      }

      /* Fonts */
      if (SCAN("al_draw_text", 6)) {
         al_draw_text(get_font(V(0)), C(1), F(2), F(3), get_font_align(V(4)),
            V(5));
         continue;
      }
      if (SCAN("al_draw_justified_text", 8)) {
         al_draw_justified_text(get_font(V(0)), C(1), F(2), F(3), F(4), F(5),
            get_font_align(V(6)), V(7));
         continue;
      }
      if (SCANLVAL("al_get_text_width", 2)) {
         int w = al_get_text_width(get_font(V(0)), V(1));
         set_config_int(cfg, testname, lval, w);
         continue;
      }
      if (SCANLVAL("al_get_font_line_height", 1)) {
         int h = al_get_font_line_height(get_font(V(0)));
         set_config_int(cfg, testname, lval, h);
         continue;
      }
      if (SCANLVAL("al_get_font_ascent", 1)) {
         int as = al_get_font_ascent(get_font(V(0)));
         set_config_int(cfg, testname, lval, as);
         continue;
      }
      if (SCANLVAL("al_get_font_descent", 1)) {
         int de = al_get_font_descent(get_font(V(0)));
         set_config_int(cfg, testname, lval, de);
         continue;
      }
      if (SCAN("al_get_text_dimensions", 6)) {
         int bbx, bby, bbw, bbh;
         al_get_text_dimensions(get_font(V(0)), V(1), &bbx, &bby, &bbw, &bbh);
         set_config_int(cfg, testname, V(2), bbx);
         set_config_int(cfg, testname, V(3), bby);
         set_config_int(cfg, testname, V(4), bbw);
         set_config_int(cfg, testname, V(5), bbh);
         continue;
      }

      /* Primitives */
      if (SCAN("al_draw_line", 6)) {
         al_draw_line(F(0), F(1), F(2), F(3), C(4), F(5));
         continue;
      }
      if (SCAN("al_draw_triangle", 8)) {
         al_draw_triangle(F(0), F(1), F(2), F(3), F(4), F(5),
            C(6), F(7));
         continue;
      }
      if (SCAN("al_draw_filled_triangle", 7)) {
         al_draw_filled_triangle(F(0), F(1), F(2), F(3), F(4), F(5), C(6));
         continue;
      }
      if (SCAN("al_draw_rectangle", 6)) {
         al_draw_rectangle(F(0), F(1), F(2), F(3), C(4), F(5));
         continue;
      }
      if (SCAN("al_draw_filled_rectangle", 5)) {
         al_draw_filled_rectangle(F(0), F(1), F(2), F(3), C(4));
         continue;
      }
      if (SCAN("al_draw_rounded_rectangle", 8)) {
         al_draw_rounded_rectangle(F(0), F(1), F(2), F(3), F(4), F(5), C(6),
            F(7));
         continue;
      }
      if (SCAN("al_draw_filled_rounded_rectangle", 7)) {
         al_draw_filled_rounded_rectangle(F(0), F(1), F(2), F(3), F(4), F(5),
            C(6));
         continue;
      }
      if (SCAN("al_draw_pieslice", 7)) {
         al_draw_pieslice(F(0), F(1), F(2), F(3), F(4), C(5), F(6));
         continue;
      }
      if (SCAN("al_draw_filled_pieslice", 6)) {
         al_draw_filled_pieslice(F(0), F(1), F(2), F(3), F(4), C(5));
         continue;
      }
      if (SCAN("al_draw_ellipse", 6)) {
         al_draw_ellipse(F(0), F(1), F(2), F(3), C(4), F(5));
         continue;
      }
      if (SCAN("al_draw_filled_ellipse", 5)) {
         al_draw_filled_ellipse(F(0), F(1), F(2), F(3), C(4));
         continue;
      }
      if (SCAN("al_draw_circle", 5)) {
         al_draw_circle(F(0), F(1), F(2), C(3), F(4));
         continue;
      }
      if (SCAN("al_draw_filled_circle", 4)) {
         al_draw_filled_circle(F(0), F(1), F(2), C(3));
         continue;
      }
      if (SCAN("al_draw_arc", 7)) {
         al_draw_arc(F(0), F(1), F(2), F(3), F(4), C(5), F(6));
         continue;
      }
      if (SCAN("al_draw_elliptical_arc", 8)) {
         al_draw_elliptical_arc(F(0), F(1), F(2), F(3), F(4), F(5), C(6), F(7));
         continue;
      }
      if (SCAN("al_draw_spline", 3)) {
         float pt[8];
         if (sscanf(V(0), "%f, %f, %f, %f, %f, %f, %f, %f",
               pt+0, pt+1, pt+2, pt+3, pt+4, pt+5, pt+6, pt+7) == 8) {
            al_draw_spline(pt, C(1), F(2));
            continue;
         }
      }
      if (SCAN("al_draw_prim", 6)) {
         fill_vertices(cfg, V(0));
         /* decl arg is ignored */
         al_draw_prim(vertices, NULL, B(2), I(3), I(4), get_prim_type(V(5)));
         continue;
      }

      /* Keep 5.0 and 5.1 functions separate for easier merging. */

      /* Primitives (5.1) */
      if (SCAN("al_draw_polyline", 6)) {
         fill_simple_vertices(cfg, V(0));
         al_draw_polyline(simple_vertices, 2 * sizeof(float),
            num_simple_vertices, get_line_join(V(1)), get_line_cap(V(2)),
            C(3), F(4), F(5));
         continue;
      }
      if (SCAN("al_draw_polygon", 5)) {
         fill_simple_vertices(cfg, V(0));
         al_draw_polygon(simple_vertices, num_simple_vertices,
            get_line_join(V(1)), C(2), F(3), F(4));
         continue;
      }
      if (SCAN("al_draw_filled_polygon", 2)) {
         fill_simple_vertices(cfg, V(0));
         al_draw_filled_polygon(simple_vertices, num_simple_vertices, C(1));
         continue;
      }
      if (SCAN("al_draw_filled_polygon_with_holes", 3)) {
         fill_simple_vertices(cfg, V(0));
         fill_vertex_counts(cfg, V(1));
         al_draw_filled_polygon_with_holes(simple_vertices, vertex_counts, C(2));
         continue;
      }

      /* Transformations (5.1) */
      if (SCAN("al_horizontal_shear_transform", 2)) {
         al_horizontal_shear_transform(get_transform(V(0)), F(1));
         continue;
      }
      if (SCAN("al_vertical_shear_transform", 2)) {
         al_vertical_shear_transform(get_transform(V(0)), F(1));
         continue;
      }
      if (SCAN("al_orthographic_transform", 7)) {
         al_orthographic_transform(get_transform(V(0)), F(1), F(2), F(3), F(4), F(5), F(6));
         continue;
      }
      if (SCAN("al_use_projection_transform", 1)) {
         al_use_projection_transform(get_transform(V(0)));
         continue;
      }
      if (SCAN("al_set_blend_color", 1)) {
         al_set_blend_color(C(0));
         continue;
      }

<<<<<<< HEAD
      /* Simple arithmetic, generally useful. (5.1) */
      if (SCANLVAL("isum", 2)) {
         int result  = I(0) + I(1);
         set_config_int(cfg, testname, lval, result);
         continue;
      }
      if (SCANLVAL("idif", 2)) {
         int result  = I(0) - I(1);
         set_config_int(cfg, testname, lval, result);
         continue;
      }
      if (SCANLVAL("imul", 2)) {
         int result  = I(0) * I(1);
         set_config_int(cfg, testname, lval, result);
         continue;
      }
      if (SCANLVAL("idiv", 2)) {
         int result  = I(0) / I(1);
         set_config_int(cfg, testname, lval, result);
         continue;
      }
      if (SCANLVAL("fsum", 2)) {
         float result  = F(0) + F(1);
         set_config_float(cfg, testname, lval, result);
         continue;
      }
      if (SCANLVAL("fdif", 2)) {
         float result  = F(0) - F(1);
         set_config_float(cfg, testname, lval, result);
         continue;
      }
      if (SCANLVAL("fmul", 2)) {
         float result  = F(0) * F(1);
         set_config_float(cfg, testname, lval, result);
         continue;
      }
      if (SCANLVAL("fdiv", 2)) {
         float result  = F(0) / F(1);
         set_config_float(cfg, testname, lval, result);
         continue;
      }

      /* Dynamical variable initialisation, needed to properly initialize
       * variables (5.1)*/
      if (SCANLVAL("int", 1)) {
         float result  = F(0);
         set_config_float(cfg, testname, lval, result);
         continue;
      }
      if (SCANLVAL("float", 1)) {
         float result  = F(0);
         set_config_float(cfg, testname, lval, result);
         continue;
      }
       
      
      /* Fonts: per glyph text handling (5.1)  */
      if (SCAN("al_draw_glyph", 5)) {
         al_draw_glyph(get_font(V(0)), C(1), F(2), F(3), I(4));
         continue;
      }
      if (SCANLVAL("al_get_glyph_advance", 3)) {
         int kerning = al_get_glyph_advance(get_font(V(0)), I(1), I(2));
         set_config_int(cfg, testname, lval, kerning);
         continue;
      }
      if (SCANLVAL("al_get_glyph_width", 2)) {
         int w = al_get_glyph_width(get_font(V(0)), I(1));
         set_config_int(cfg, testname, lval, w);
         continue;
      }
      if (SCANLVAL("al_get_glyph_dimensions", 6)) {
         int bbx, bby, bbw, bbh;
         bool ok = al_get_glyph_dimensions(get_font(V(0)), I(1), &bbx, &bby, &bbw, &bbh);
         set_config_int(cfg, testname, V(2), bbx);
         set_config_int(cfg, testname, V(3), bby);
         set_config_int(cfg, testname, V(4), bbw);
         set_config_int(cfg, testname, V(5), bbh);
         set_config_int(cfg, testname, lval, ok);
         continue;
      }

      error("statement didn't scan: %s", stmt);
=======
      fatal_error("statement didn't scan: %s", stmt);
>>>>>>> 1f7d02ea
   }

   al_set_new_bitmap_format(ALLEGRO_PIXEL_FORMAT_ANY_WITH_ALPHA);

   if (bmp_type == SW) {
      al_set_new_bitmap_flags(ALLEGRO_MEMORY_BITMAP);
      check_hash(cfg, testname, target, bmp_type);
   }
   else {
      al_set_new_bitmap_flags(ALLEGRO_VIDEO_BITMAP);
      check_similarity(cfg, testname, target, membuf, bmp_type, reliable);
   }

   total_tests++;

   if (save_outputs) {
      ALLEGRO_USTR *filename = al_ustr_newf("%s [%s].png", testname,
         bmp_type_to_string(bmp_type));
      al_save_bitmap(al_cstr(filename), target);
      al_ustr_free(filename);
   }

   if (!quiet) {
      if (target != al_get_backbuffer(display)) {
         set_target_reset(al_get_backbuffer(display));
         al_draw_bitmap(target, 0, 0, 0);
      }

      al_flip_display();
      al_rest(delay);
   }

   /* Ensure we don't target a bitmap which is about to be destroyed. */
   al_set_target_bitmap(display ? al_get_backbuffer(display) : NULL);

   /* Destroy local bitmaps. */
   for (i = num_global_bitmaps; i < MAX_BITMAPS; i++) {
      if (bitmaps[i].name) {
         al_ustr_free(bitmaps[i].name);
         bitmaps[i].name = NULL;
         al_destroy_bitmap(bitmaps[i].bitmap[bmp_type]);
         bitmaps[i].bitmap[bmp_type] = NULL;
      }
   }

   /* Free transform names. */
   for (i = 0; i < MAX_TRANS; i++) {
      al_ustr_free(transforms[i].name);
      transforms[i].name = NULL;
   }

#undef MAXBUF
}

static void sw_hw_test(ALLEGRO_CONFIG *cfg, char const *testname)
{
   int old_failed_tests = failed_tests;
   bool reliable;

   al_set_new_bitmap_flags(ALLEGRO_MEMORY_BITMAP);
   do_test(cfg, testname, membuf, SW, true);

   reliable = (failed_tests == old_failed_tests);

   if (display) {
      al_set_new_bitmap_flags(ALLEGRO_VIDEO_BITMAP);
      do_test(cfg, testname, al_get_backbuffer(display), HW, reliable);
   }
}

static bool section_exists(ALLEGRO_CONFIG const *cfg, char const *section)
{
   ALLEGRO_CONFIG_ENTRY *iter;

   return al_get_first_config_entry(cfg, section, &iter) != NULL;
}

static void merge_config_sections(
   ALLEGRO_CONFIG *targ_cfg, char const *targ_section,
   ALLEGRO_CONFIG const *src_cfg, char const *src_section)
{
   char const *key;
   char const *value;
   ALLEGRO_CONFIG_ENTRY *iter;

   value = al_get_config_value(src_cfg, src_section, "extend");
   if (value) {
      if (streq(value, src_section)) {
         fatal_error("section cannot extend itself: %s "
            "(did you forget to rename a section?)", src_section);
      }
      merge_config_sections(targ_cfg, targ_section, src_cfg, value);
   }

   key = al_get_first_config_entry(src_cfg, src_section, &iter);
   if (!key) {
      fatal_error("missing section: %s", src_section);
   }
   for (; key != NULL; key = al_get_next_config_entry(&iter)) {
      value = al_get_config_value(src_cfg, src_section, key);
      al_set_config_value(targ_cfg, targ_section, key, value);
   }
}

static void run_test(ALLEGRO_CONFIG const *cfg, char const *section)
{
   char const *extend;
   ALLEGRO_CONFIG *cfg2;

   if (!section_exists(cfg, section)) {
      fatal_error("section not found: %s", section);
   }

   cfg2 = al_create_config();
   al_merge_config_into(cfg2, cfg);
   extend = al_get_config_value(cfg, section, "extend");
   if (extend) {
      merge_config_sections(cfg2, section, cfg, section);
   }
   sw_hw_test(cfg2, section);
   al_destroy_config(cfg2);
}

static void run_matching_tests(ALLEGRO_CONFIG const *cfg, const char *prefix)
{
   ALLEGRO_CONFIG_SECTION *iter;
   char const *section;

   for (section = al_get_first_config_section(cfg, &iter);
         section != NULL;
         section = al_get_next_config_section(&iter)) {
      if (0 == strncmp(section, prefix, strlen(prefix))) {
         run_test(cfg, section);
      }
   }
}

static void partial_tests(ALLEGRO_CONFIG const *cfg, int n)
{
   ALLEGRO_USTR *name = al_ustr_new("");

   while (n > 0) {
      /* Automatically prepend "test" for convenience. */
      if (0 == strncmp(argv[0], "test ", 5)) {
         al_ustr_assign_cstr(name, argv[0]);
      }
      else {
         al_ustr_truncate(name, 0);
         al_ustr_appendf(name, "test %s", argv[0]);
      }

      /* Star suffix means run all matching tests. */
      if (al_ustr_has_suffix_cstr(name, "*")) {
         al_ustr_truncate(name, al_ustr_size(name) - 1);
         run_matching_tests(cfg, al_cstr(name));
      }
      else {
         run_test(cfg, al_cstr(name));
      }

      argc--;
      argv++;
      n--;
   }

   al_ustr_free(name);
}

static bool has_suffix(char const *s, char const *suf)
{
   return (strlen(s) >= strlen(suf))
      && streq(s + strlen(s) - strlen(suf), suf);
}

static void process_ini_files(void)
{
   ALLEGRO_CONFIG *cfg;
   int n;

   while (argc > 0) {
      if (!has_suffix(argv[0], ".ini"))
         fatal_error("expected .ini argument: %s\n", argv[0]);
      cfg = al_load_config_file(argv[0]);
      if (!cfg)
         fatal_error("failed to load config file %s", argv[0]);

      if (verbose)
         printf("Running %s\n", argv[0]);

      argc--;
      argv++;

      al_set_new_bitmap_flags(ALLEGRO_MEMORY_BITMAP);
      load_bitmaps(cfg, "bitmaps", SW, ALLEGRO_NO_PREMULTIPLIED_ALPHA);

      if (display) {
         al_set_new_bitmap_flags(ALLEGRO_VIDEO_BITMAP);
         load_bitmaps(cfg, "bitmaps", HW, ALLEGRO_NO_PREMULTIPLIED_ALPHA);
      }

      load_fonts(cfg, "fonts");

      for (n = 0; n < argc; n++) {
         if (has_suffix(argv[n], ".ini"))
            break;
      }

      if (n == 0)
         run_matching_tests(cfg, "test ");
      else
         partial_tests(cfg, n);

      unload_data();

      al_destroy_config(cfg);
   }
}

const char* help_str =
" [OPTION] CONFIG_FILE [TEST_NAME]... [CONFIG_FILE [TEST_NAME]...]...\n"
"\n"
"Run Allegro graphical output tests within one or more CONFIG_FILEs (each\n"
"having an .ini extension). By default this program runs all the tests in a\n"
"file, but individual TEST_NAMEs can be specified after each CONFIG_FILE.\n"
"\n"
"Options:\n"
" -d, --delay        duration (in sec) to wait between tests\n"
" --force-d3d        force using D3D (Windows only)\n"
" --force-opengl-1.2 force using OpenGL 1.2\n"
" --force-opengl-2.0 force using OpenGL 2.0\n"
" --force-opengl     force using OpenGL\n"
" -h, --help         display this message\n"
" -n, --no-display   do not create a display (hardware drawing is disabled)\n"
" -s, --save         save the output of each test in the current directory\n"
" --use-shaders      use the programmable pipeline for drawing\n"
" -v, --verbose      show additional information after each test\n"
" -q, --quiet        do not draw test output to the display\n";

int main(int _argc, char *_argv[])
{
   int display_flags = 0;

   argc = _argc;
   argv = _argv;

   if (argc == 1) {
      fatal_error("requires config file argument.\nSee --help for usage");
   }
   argc--;
   argv++;

   if (!al_init()) {
      fatal_error("failed to initialise Allegro");
   }
   al_init_image_addon();
   al_init_font_addon();
   al_init_ttf_addon();
   al_init_primitives_addon();

   for (; argc > 0; argc--, argv++) {
      char const *opt = argv[0];
      if (streq(opt, "-d") || streq(opt, "--delay")) {
         delay = 1.0;
      }
      else if (streq(opt, "-s") || streq(opt, "--save")) {
         save_outputs = true;
      }
      else if (streq(opt, "-q") || streq(opt, "--quiet")) {
         quiet = true;
      }
      else if (streq(opt, "-n") || streq(opt, "--no-display")) {
         want_display = false;
         quiet = true;
      }
      else if (streq(opt, "-v") || streq(opt, "--verbose")) {
         verbose++;
      }
      else if (streq(opt, "--force-opengl-1.2")) {
         ALLEGRO_CONFIG *cfg = al_get_system_config();
         al_set_config_value(cfg, "opengl", "force_opengl_version", "1.2");
         display_flags |= ALLEGRO_OPENGL;
      }
      else if (streq(opt, "--force-opengl-2.0")) {
         ALLEGRO_CONFIG *cfg = al_get_system_config();
         al_set_config_value(cfg, "opengl", "force_opengl_version", "2.0");
         display_flags |= ALLEGRO_OPENGL;
      }
      else if (streq(opt, "--force-opengl")) {
         display_flags |= ALLEGRO_OPENGL;
      }
      else if (streq(opt, "--force-d3d")) {
         /* Don't try this at home. */
         display_flags |= ALLEGRO_DIRECT3D_INTERNAL;
      }
      else if (streq(opt, "--use-shaders")) {
         display_flags |= ALLEGRO_PROGRAMMABLE_PIPELINE;
      }
      else if (streq(opt, "-h") || streq(opt, "--help")) {
         printf("Usage:\n%s%s", _argv[0], help_str);
         return 0;
      }
      else {
         break;
      }
   }

   if (want_display) {
      al_set_new_display_flags(display_flags);
      display = al_create_display(640, 480);
      if (!display) {
         fatal_error("failed to create display");
      }
   }

   al_set_new_bitmap_flags(ALLEGRO_MEMORY_BITMAP);

   if (want_display) {
      membuf = al_create_bitmap(
         al_get_display_width(display),
         al_get_display_height(display));
   }
   else {
      membuf = al_create_bitmap(640, 480);
   }

   process_ini_files();

   printf("\n");
   printf("total tests:  %d\n", total_tests);
   printf("passed tests: %d\n", passed_tests);
   printf("failed tests: %d\n", failed_tests);
   printf("\n");

   return !!failed_tests;
}

/* vim: set sts=3 sw=3 et: */<|MERGE_RESOLUTION|>--- conflicted
+++ resolved
@@ -116,13 +116,7 @@
       (sscanf(stmt, PAT " = " fn " (" PAT##arity " )", lval, ARGS##arity) \
          == 1 + arity)
 
-<<<<<<< HEAD
-
-
-static void error(char const *msg, ...)
-=======
 static void fatal_error(char const *msg, ...)
->>>>>>> 1f7d02ea
 {
    va_list ap;
 
@@ -1390,7 +1384,6 @@
          continue;
       }
 
-<<<<<<< HEAD
       /* Simple arithmetic, generally useful. (5.1) */
       if (SCANLVAL("isum", 2)) {
          int result  = I(0) + I(1);
@@ -1446,7 +1439,6 @@
          continue;
       }
        
-      
       /* Fonts: per glyph text handling (5.1)  */
       if (SCAN("al_draw_glyph", 5)) {
          al_draw_glyph(get_font(V(0)), C(1), F(2), F(3), I(4));
@@ -1473,10 +1465,7 @@
          continue;
       }
 
-      error("statement didn't scan: %s", stmt);
-=======
       fatal_error("statement didn't scan: %s", stmt);
->>>>>>> 1f7d02ea
    }
 
    al_set_new_bitmap_format(ALLEGRO_PIXEL_FORMAT_ANY_WITH_ALPHA);
