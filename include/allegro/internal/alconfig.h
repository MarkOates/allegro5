--- conflicted
+++ resolved
@@ -116,32 +116,18 @@
       #endif
    #endif
 
-<<<<<<< HEAD
-   #if defined __i386__
-	  #define ALLEGRO_I386
-	  #ifndef ALLEGRO_NO_ASM
-		 #define _AL_SINCOS(x, s, c)  __asm__ ("fsincos" : "=t" (c), "=u" (s) : "0" (x))
-	  #endif
-=======
    #ifdef __i386__
       #define ALLEGRO_I386
       #ifndef ALLEGRO_NO_ASM
          #define _AL_SINCOS(x, s, c)  __asm__ ("fsincos" : "=t" (c), "=u" (s) : "0" (x))
       #endif
->>>>>>> 6d6c3542
    #endif
 
    #ifdef __amd64__
       #define ALLEGRO_AMD64
-<<<<<<< HEAD
-	  #ifndef ALLEGRO_NO_ASM
-		#define _AL_SINCOS(x, s, c)  __asm__ ("fsincos" : "=t" (c), "=u" (s) : "0" (x))
-	  #endif
-=======
       #ifndef ALLEGRO_NO_ASM
          #define _AL_SINCOS(x, s, c)  __asm__ ("fsincos" : "=t" (c), "=u" (s) : "0" (x))
       #endif
->>>>>>> 6d6c3542
    #endif
    
    #ifdef __arm__
